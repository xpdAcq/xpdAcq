.. _usb_scan:

ScanPlan objects
----------------

ScanPlan objects (of type ``sp`` ) are created just like :ref:`Experiment and Sample <usb_experiment>` objects,
but they serve a slightly different purpose and so we deal with them separately here. To review the syntax
of creating (*instantiating* ) and retrieving acquire objects in general, please review
the information :ref:`here <usb_experiment>` and :ref:`here <usb_where>` , respectively.

<<<<<<< HEAD
Firstly, what is a scanplan?  A scanplan is a grouped set of detector exposures.  The set may
contain just one exposure (we call that a count scan, ``'ct'`` ).  Or it may be a series of exposures
taken one after the other, possibly with a delay between.  We
call that a time-series (or ``'tseries'`` ).  We also support two kinds of temperature related scanplans, which are temperature ramp, ``'Tramp'`` and temperature list, ``Tlist``. More are also on the way, but
these simple scanplans may also be combined together in scripts, giving the user significant
control over how to construct their experiment.
=======
Firstly, what is a ScanPlan?  A ``ScanPlan`` is a grouped set of detector exposures.  The set may
contain just one exposure (we call that a count scan, ``ct`` ).  Or it may be a series of exposures
taken one after the other, possibly with a delay between.  We call that a time-series (or ``tseries`` ).
Other temperature-related plans supported are temperature ramp, ``Tramp`` and temperature list scan, ``Tlist``.
More are also on the way, but these simple ``ScanPlan`` may also be combined together in scripts,
giving the user significant control over how to construct their experiment.
>>>>>>> 4fa950ad

To run a scan we need a ``ScanPlan`` and a ``Sample``.  The ``ScanPlan`` is the detailed description of
what the scan will do, but it doesn't generate *any* scan until it is run on a particular sample.
Separating a scan into a plan and an execution (which is different than how SPEC works
for those old enough) makes it very easy to run a number of different samples with the
exact same ``ScanPlan``, or (if you really want to) to collect dark images with exactly the same scan pattern, and so on.
We also want to save scan metadata accurately when the scan is actually run.  To ensure this,
each scan object takes the scanplan parameters and it uses the same parameters
both to run the scan at run-time, and to save them, along with the sample information,
in the metadata for each exposure.

With this in mind, the workflow is that *we never edit a ScanPlan and rerun it* (stop that you SPEC people!).
What we do is that we **create a new ScanPlan object**,
every time we want to do a different, *even slightly different*, scan. These are all
saved for reload and will be sent home with you at the end of the experiment.

Setting up ScanPlans
""""""""""""""""""""

Typing ``s = ScanPlan?`` returns

.. autofunction:: xpdacq.beamtime.ScanPlan


Here are some examples of valid count-type ScanPlan definitions:

.. code-block:: python

  >>> sc = ScanPlan(bt, ct, 5)                      # the simplest count scan definition

A few things to note:
  * First argument is always ``bt``, the ``Beamtime`` object.
  * The second argument is always the scanplan. In the example above, we
    are using *count*, so we use ``ct`` as the second argument.
  * The scan parameter is fed in after scan type, starting from the third positional argument.

Types of ScanPlan available in current version:
  * ``ct`` just exposes the detector for a number of seconds. e.g.,  ``ScanPlan(bt, ct, 17.5)``
  * ``tseries`` executes a series of ``num`` counts of exposure time ``exposure`` seconds with  a delay of ``delay`` seconds between them.  e.g., ``ScanPlan(bt, tseries, 1, 59, 50)`` will measure 50 scans of 1 second with a delay of 59 seconds in between each of them.
  * ``Tramp`` executes a temperature ramp from ``'startingT'`` to ``'endingT'`` in temperature steps of ``Tstep`` with exposure time of ``exposure``.  e.g., ``ScanPlan(bt, Tramp, 1, 200, 500, 5)`` will automatically change the temperature,
    starting at 200 K and ending at 500 K, measuring a scan of 1 s at every 5 K step. The temperature controller will hold at each temperature until the temperature stabilizes before starting the measurement.
  * ``Tlist`` exposes the detector for a given exposure time ``exposure``
    in seconds at each temperature from a user-defined temperature
    list. For example, ``ScanPlan(bt, Tlist, 20, [250, 180, 200, 230])``
    will drive the temperature controller to 250K, 180K, 200K and 230K
    and expose the detector for 20 seconds after the temperature
    controller equilibrates at each of the temperatures.

Summary table on ScanPlan:
"""""""""""""""""""""""""""

  =========== ================================================ ==================================================================================
  ScanPlan    Syntax                                            Summary
  =========== ================================================ ==================================================================================
  ``ct``      ``ScanPlan(bt, ct, 17.5)``                       a count scan for 17.5s
  ``tseries`` ``ScanPlan(bt, tseries, 1, 59, 50)``             time series with 1s count time, 59s delay and 50 repeats
  ``Tramp``   ``ScanPlan(bt, Tramp , 1, 200, 500, 5)``         temperature series with 1s count time, starting from 300k to 200k with 5k per step
  ``Tlist``   ``ScanPlan(bt, Tlist, 5, [250, 180, 200, 230])`` exposure detector for 5s at 250K, 180K, 200K and 230K
  =========== ================================================ ==================================================================================


OK, it is time to :ref:`run our scans <usb_running>`<|MERGE_RESOLUTION|>--- conflicted
+++ resolved
@@ -3,26 +3,18 @@
 ScanPlan objects
 ----------------
 
-ScanPlan objects (of type ``sp`` ) are created just like :ref:`Experiment and Sample <usb_experiment>` objects,
-but they serve a slightly different purpose and so we deal with them separately here. To review the syntax
-of creating (*instantiating* ) and retrieving acquire objects in general, please review
-the information :ref:`here <usb_experiment>` and :ref:`here <usb_where>` , respectively.
-
-<<<<<<< HEAD
 Firstly, what is a scanplan?  A scanplan is a grouped set of detector exposures.  The set may
 contain just one exposure (we call that a count scan, ``'ct'`` ).  Or it may be a series of exposures
 taken one after the other, possibly with a delay between.  We
 call that a time-series (or ``'tseries'`` ).  We also support two kinds of temperature related scanplans, which are temperature ramp, ``'Tramp'`` and temperature list, ``Tlist``. More are also on the way, but
 these simple scanplans may also be combined together in scripts, giving the user significant
 control over how to construct their experiment.
-=======
 Firstly, what is a ScanPlan?  A ``ScanPlan`` is a grouped set of detector exposures.  The set may
 contain just one exposure (we call that a count scan, ``ct`` ).  Or it may be a series of exposures
 taken one after the other, possibly with a delay between.  We call that a time-series (or ``tseries`` ).
 Other temperature-related plans supported are temperature ramp, ``Tramp`` and temperature list scan, ``Tlist``.
 More are also on the way, but these simple ``ScanPlan`` may also be combined together in scripts,
 giving the user significant control over how to construct their experiment.
->>>>>>> 4fa950ad
 
 To run a scan we need a ``ScanPlan`` and a ``Sample``.  The ``ScanPlan`` is the detailed description of
 what the scan will do, but it doesn't generate *any* scan until it is run on a particular sample.
@@ -42,7 +34,7 @@
 Setting up ScanPlans
 """"""""""""""""""""
 
-Typing ``s = ScanPlan?`` returns
+``ScanPlan`` takes ``Beamtime``, scanplan and corresponding arguments. Let's type ``ScanPlan?`` and hit return to find out more:
 
 .. autofunction:: xpdacq.beamtime.ScanPlan
 
