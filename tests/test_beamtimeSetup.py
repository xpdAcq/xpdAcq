import unittest
import os
import shutil
import yaml
from time import strftime
from xpdacq.glbl import glbl
import xpdacq.beamtimeSetup as bts
from xpdacq.beamtimeSetup import _make_clean_env,_start_beamtime,_end_beamtime,_execute_start_beamtime,_check_empty_environment, import_yaml, _load_bt, _execute_end_beamtime
from xpdacq.beamtime import Beamtime,_get_yaml_list
from xpdacq.utils import export_userScriptEtc

class NewBeamtimeTest(unittest.TestCase): 

    def setUp(self):
        self.base_dir = glbl.base
        self.home_dir = os.path.join(self.base_dir,'xpdUser')
        self.config_dir = os.path.join(self.base_dir,'xpdConfig')
        self.PI_name = 'Billinge '
        self.saf_num = 123   # must be 123 for proper load of config yaml => don't change
        self.wavelength = 0.1812
        self.experimenters = [('van der Banerjee','S0ham',1),('Terban ',' Max',2)]
        self.saffile = os.path.join(self.config_dir,'saf123.yml')
        #_make_clean_env()
#        self.bt = _execute_start_beamtime(self.PI_name,self.saf_num,self.wavelength,self.experimenters,home_dir=self.home_dir)

    def tearDown(self):
        os.chdir(self.base_dir)
        if os.path.isdir(self.home_dir):
            shutil.rmtree(self.home_dir)
        if os.path.isdir(os.path.join(self.base_dir,'xpdConfig')):
            shutil.rmtree(os.path.join(self.base_dir,'xpdConfig'))

    def test_check_empty_environment(self):
        #sanity check. xpdUser directory exists.  First make sure the code works right when it doesn't exist.
        self.assertFalse(os.path.isdir(self.home_dir))
        self.assertRaises(SystemExit, lambda:_check_empty_environment(base_dir = self.base_dir))
        #now put something there but make it a file instead of a directory
        self.newfile = os.path.join(self.base_dir,'touched.txt')
        open(self.newfile, 'a').close()
        self.assertTrue(os.path.isfile(self.newfile))
        self.assertRaises(SystemExit, lambda:_check_empty_environment(base_dir = self.base_dir))
        os.remove(self.newfile)
        #now make it the proper thing...xpdUser directory'
        os.mkdir(self.home_dir)
        self.assertTrue(os.path.isdir(self.home_dir))
        #but put a wrongly named file in it
        self.newfile = os.path.join(self.home_dir,'touched.txt')
        open(self.newfile, 'a').close()
        self.assertTrue(os.path.isfile(self.newfile))
        self.assertRaises(SystemExit, lambda:_check_empty_environment(base_dir = self.base_dir))
        #os.remove(self.newfile)
        #if it is just a tar file it will pass (tested below) but if there is a tar file plus sthg else it should fail with RuntimeError
        self.newfile2 = os.path.join(self.home_dir,'touched.tar')
        open(self.newfile2, 'a').close()
        self.assertTrue(os.path.isfile(self.newfile2))
        self.assertRaises(SystemExit, lambda:_check_empty_environment(base_dir = self.base_dir))
        os.remove(self.newfile)
        os.remove(self.newfile2)
        #now do the same but with directories
        self.newdir = os.path.join(self.home_dir,'userJunk')
        os.mkdir(self.newdir)
        self.assertTrue(os.path.isdir(self.newdir))
        self.assertRaises(SystemExit, lambda:_check_empty_environment(base_dir = self.base_dir))
        #add a badly named file
        self.newfile = os.path.join(self.home_dir,'touched.txt')
        open(self.newfile, 'a').close()
        self.assertTrue(os.path.isfile(self.newfile))
        self.assertRaises(SystemExit, lambda:_check_empty_environment(base_dir = self.base_dir))
        os.remove(self.newfile)
        #add a tar file, but should still fail because there is also another directory there
        self.newfile = os.path.join(self.home_dir,'touched.tar')
        open(self.newfile, 'a').close()
        self.assertTrue(os.path.isfile(self.newfile))
        self.assertRaises(SystemExit, lambda:_check_empty_environment(base_dir = self.base_dir))
        os.remove(self.newfile)

    def test_make_clean_env(self):
        home_dir = os.path.join(self.base_dir,'xpdUser')
        conf_dir = os.path.join(self.base_dir,'xpdConfig')
        tiff_dir = os.path.join(self.home_dir,'tiff_base')
        usrconfig_dir = os.path.join(self.home_dir,'config_base')
        import_dir = os.path.join(self.home_dir,'Import')
        userysis_dir = os.path.join(self.home_dir,'userAnalysis')
        userscripts_dir = os.path.join(self.home_dir,'userScripts')
        yml_dir = os.path.join(self.home_dir,usrconfig_dir,'yml')
        dirs = _make_clean_env()
<<<<<<< HEAD
        self.assertEqual(dirs,[home_dir, conf_dir, tiff_dir, yml_dir,
            usrconfig_dir, userscripts_dir, import_dir, userysis_dir])
=======
        self.assertEqual(dirs,[home_dir,conf_dir,tiff_dir,yml_dir,
            usrconfig_dir,userscripts_dir,export_dir,import_dir,userysis_dir])
>>>>>>> 3c7470e9

    def test_bt_creation(self):
        _make_clean_env()
        self.bt = Beamtime(self.PI_name,self.saf_num,wavelength=self.wavelength,experimenters=self.experimenters,base_dir=self.base_dir)
        self.assertIsInstance(self.bt,Beamtime)
        self.assertEqual(self.bt.md['bt_experimenters'],[('van der Banerjee','S0ham',1),('Terban','Max',2)])
        self.assertEqual(self.bt.md['bt_piLast'],'Billinge')
        self.assertEqual(self.bt.md['bt_safN'],123)
        self.assertEqual(self.bt.md['bt_wavelength'],0.1812)
        # test empty experimenter
        self.experimenters = []
        bt = Beamtime(self.PI_name,self.saf_num,self.wavelength,self.experimenters)
        self.assertIsInstance(bt,Beamtime)
        # test empty PI
        self.PI_name = None
        bt = Beamtime(self.PI_name,self.saf_num,self.wavelength,self.experimenters)
        self.assertIsInstance(bt,Beamtime)
        #maybe some more edge cases tested here?

    def test_start_beamtime(self):
        os.chdir(self.base_dir)
        # clean environment checked above, so only check a case that works
        os.mkdir(self.home_dir)
        os.mkdir(self.config_dir)
        loadinfo = {'saf number':self.saf_num,'PI last name':self.PI_name,'experimenter list':self.experimenters}
        with open(self.saffile, 'w') as fo:
            yaml.dump(loadinfo,fo)
        self.assertTrue(os.path.isfile(self.saffile))
        bt = _start_beamtime(self.saf_num,home_dir=self.home_dir)
        self.assertEqual(os.getcwd(),self.home_dir) # we should be in home, are we?
        self.assertIsInstance(bt,bts.Beamtime) # there should be a bt object, is there?
        self.assertEqual(bt.md['bt_experimenters'],[('van der Banerjee','S0ham',1),('Terban','Max',2)])
        self.assertEqual(bt.md['bt_piLast'],'Billinge')
        self.assertEqual(bt.md['bt_safN'],123)
        self.assertEqual(bt.md['bt_wavelength'],None)
        os.chdir(self.base_dir)
        newobjlist = _get_yaml_list()
        strtScnLst = ['bt_bt.yml','ex_l-user.yml','sa_l-user.yml','sp_ct.1s.yml','sp_ct.5s.yml','sp_ct1s.yml','sp_ct5s.yml','sp_ct10s.yml','sp_ct30s.yml']
        self.assertEqual(newobjlist,strtScnLst)
    
    def test_end_beamtime(self):
        # end_beamtime has been run
        self.assertRaises(SystemExit, lambda:_end_beamtime())
        self.PI_name = 'Billinge '
        self.saf_num = 234
        self.wavelength = 0.1812
        self.experimenters = [('van der Banerjee','S0ham',1),('Terban ',' Max',2)]
        self.saffile = os.path.join(self.config_dir,'saf{}.yml'.format(self.saf_num))
        loadinfo = {'saf number':self.saf_num,'PI last name':self.PI_name,'experimenter list':self.experimenters}
        os.makedirs(self.config_dir, exist_ok = True)
        with open(self.saffile, 'w') as fo:
            yaml.dump(loadinfo,fo)
        self.bt = _start_beamtime(self.saf_num,home_dir=self.home_dir)
        bt_path_src = os.path.join(glbl.yaml_dir,'bt_bt.yml') 
        bt_path_dst = os.path.join(glbl.import_dir, 'bt_bt.yml')
        # move out for now, no bt
        shutil.move(bt_path_src, bt_path_dst)
        self.assertTrue(os.path.isfile(bt_path_dst))
        self.assertFalse(os.path.isfile(bt_path_src))
        self.assertRaises(SystemExit, lambda:_load_bt(glbl.yaml_dir))
        # move back and test archieving funtionality
        shutil.move(bt_path_dst, bt_path_src)
        self.assertTrue(os.path.isfile(bt_path_src))
        self.assertFalse(os.path.isfile(bt_path_dst))
        bt_uid = self.bt.md['bt_uid']
        archive_full_name = _execute_end_beamtime(self.PI_name, self.saf_num, bt_uid, glbl.base)
        test_tar_name = '_'.join([self.PI_name.strip().replace(' ', ''),
                                str(self.saf_num).strip(), strftime('%Y-%m-%d-%H%M'), bt_uid])
        # is tar file name correct? 
        self.assertEqual(archive_full_name, os.path.join(glbl.archive_dir, test_tar_name))
        # are contents tared correctly?
        
    @unittest.expectedFailure
    def test_delete_home_dir_tree(self):
        self.fail('need to build tests for this function')

    @unittest.expectedFailure
    def test_inputs_in_end_beamtime(self):
        self.fail('need to refactor this function and build the tests')

    @unittest.expectedFailure
    def test_export_bt_objects(self):
        self.fail('need to build this function and the tests')
        # user has finished building her yaml files and wants to export to send to Sanjit
        # user types export_bt_objects()
        # program creates an archive file (standard format, autonamed from info in the session)
        # program places the file in Export directory
        # program gives friendly informational statement to user to email the file to Instr. Scientist.

    def test_import_yaml(self):
        src = glbl.import_dir
        dst = glbl.yaml_dir
        os.makedirs(src, exist_ok = True)
        os.makedirs(dst, exist_ok = True)
        # case1 : no files in import_dir, should return nothing
        self.assertEqual(import_yaml(), None)
        # case2 : all three kinds of files together, test if they are successfully move and unpackedsuccesfully
        yaml_name = 'touched.yml'
        tar_name = 'tar_yaml.tar'
        tar_yaml_name = 'tar.yml'
        exception_name = 'yaml.pdf'
        new_yaml = os.path.join(src, yaml_name)
        open(new_yaml, 'a').close()
        new_tar_yaml = os.path.join(src, tar_yaml_name)
        open(new_tar_yaml, 'a').close()
        exception_f = os.path.join(src, exception_name)
        open(exception_f, 'a').close()
        cwd = os.getcwd()
        os.chdir(src) # inevitable step for compression
        (root, ext) = os.path.splitext(tar_name)
        shutil.make_archive(root,'tar') # now data should be in xpdUser/Import/
        os.chdir(cwd)
        os.remove(new_tar_yaml)
        self.assertEqual(import_yaml(), [tar_name, yaml_name])
        import_yaml()
        # confirm valied files are successfully moved and original copy is flushed
        self.assertTrue(yaml_name in os.listdir(dst))
        self.assertTrue(tar_yaml_name in os.listdir(dst))
        self.assertFalse(os.path.isfile(new_yaml))
        self.assertFalse(os.path.isfile(new_tar_yaml))
        # confirm unrecongnized file is left in import dir
        self.assertTrue(os.path.isfile(exception_f))


    def test_export_userScriptEtc(self):
        os.makedirs(glbl.usrScript_dir, exist_ok = True)
        os.makedirs(glbl.yaml_dir, exist_ok = True)
        new_script = os.path.join(glbl.usrScript_dir, 'script.py')
        open(new_script, 'a').close()
        new_yaml = os.path.join(glbl.yaml_dir, 'touched.yml')
        open(new_yaml, 'a').close()
        tar_f_path = export_userScriptEtc()
        shutil.unpack_archive(tar_f_path,glbl.home)
        
        userScript_dir_tail = os.path.split(glbl.usrScript_dir)[1]
        config_base_tail = os.path.split(glbl.config_base)[1]
        yaml_dir_tail = os.path.split(glbl.yaml_dir)[1]
        # are parent dirs in xpdUser?
        self.assertTrue(os.path.isdir(os.path.join(glbl.home, userScript_dir_tail)))
        self.assertTrue(os.path.isdir(os.path.join(glbl.home, config_base_tail)))
        # are files in unpacked dirs?
        self.assertTrue('script.py' in os.listdir(os.path.join(glbl.home, userScript_dir_tail)))
        self.assertTrue('touched.yml' in os.listdir(os.path.join(glbl.home, config_base_tail, yaml_dir_tail)))<|MERGE_RESOLUTION|>--- conflicted
+++ resolved
@@ -84,13 +84,8 @@
         userscripts_dir = os.path.join(self.home_dir,'userScripts')
         yml_dir = os.path.join(self.home_dir,usrconfig_dir,'yml')
         dirs = _make_clean_env()
-<<<<<<< HEAD
         self.assertEqual(dirs,[home_dir, conf_dir, tiff_dir, yml_dir,
             usrconfig_dir, userscripts_dir, import_dir, userysis_dir])
-=======
-        self.assertEqual(dirs,[home_dir,conf_dir,tiff_dir,yml_dir,
-            usrconfig_dir,userscripts_dir,export_dir,import_dir,userysis_dir])
->>>>>>> 3c7470e9
 
     def test_bt_creation(self):
         _make_clean_env()
