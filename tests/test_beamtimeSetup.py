import unittest
import os
import shutil
import yaml
from time import strftime
# old global variable logic, can be cleaned anytime

#from xpdacq.glbl import _areaDET, _tempController
#from xpdacq.glbl import _shutter, _verify_write
#from xpdacq.glbl import _LiveTable

# these are now included in glbl class
#from xpdacq.xpdacq import _bdir
#from xpdacq.xpdacq import _cdir
#from xpdacq.xpdacq import _hdir
#from xpdacq.xpdacq import _hostname
from xpdacq.glbl import glbl

import xpdacq.beamtimeSetup as bts
<<<<<<< HEAD
from xpdacq.beamtimeSetup import _make_clean_env,_start_beamtime,_end_beamtime,_execute_start_beamtime,_check_empty_environment, import_yaml
from xpdacq.beamtime import Beamtime,_get_yaml_list

=======
from xpdacq.beamtime import XPD # Tim test
from xpdacq.beamtimeSetup import _make_clean_env,_start_beamtime,_end_beamtime,_execute_start_beamtime,_check_empty_environment, _load_user_yml
from xpdacq.config import DataPath
>>>>>>> 18eca2e4

class NewBeamtimeTest(unittest.TestCase): 

    def setUp(self):
        self.base_dir = glbl.base
        self.home_dir = os.path.join(self.base_dir,'xpdUser')
        self.config_dir = os.path.join(self.base_dir,'xpdConfig')
        self.PI_name = 'Billinge '
        self.saf_num = 123   # must be 123 for proper load of config yaml => don't change
        self.wavelength = 0.1812
        self.experimenters = [('van der Banerjee','S0ham',1),('Terban ',' Max',2)]
        self.saffile = os.path.join(self.config_dir,'saf123.yml')
        #_make_clean_env()
#        self.bt = _execute_start_beamtime(self.PI_name,self.saf_num,self.wavelength,self.experimenters,home_dir=self.home_dir)
    
        # old logic, clean at anytime
        #_areaDET()
        #_tempController()
        #_shutter()
        #_verify_write()
        #_LiveTable()

    def tearDown(self):
        os.chdir(self.base_dir)
        if os.path.isdir(self.home_dir):
            shutil.rmtree(self.home_dir)
        if os.path.isdir(os.path.join(self.base_dir,'xpdConfig')):
            shutil.rmtree(os.path.join(self.base_dir,'xpdConfig'))

    def test_check_empty_environment(self):
        #sanity check. xpdUser directory exists.  First make sure the code works right when it doesn't exist.
        self.assertFalse(os.path.isdir(self.home_dir))
        self.assertRaises(SystemExit, lambda:_check_empty_environment(base_dir = self.base_dir))
        #now put something there but make it a file instead of a directory
        self.newfile = os.path.join(self.base_dir,'touched.txt')
        open(self.newfile, 'a').close()
        self.assertTrue(os.path.isfile(self.newfile))
        self.assertRaises(SystemExit, lambda:_check_empty_environment(base_dir = self.base_dir))
        os.remove(self.newfile)
        #now make it the proper thing...xpdUser directory'
        os.mkdir(self.home_dir)
        self.assertTrue(os.path.isdir(self.home_dir))
        #but put a wrongly named file in it
        self.newfile = os.path.join(self.home_dir,'touched.txt')
        open(self.newfile, 'a').close()
        self.assertTrue(os.path.isfile(self.newfile))
        self.assertRaises(SystemExit, lambda:_check_empty_environment(base_dir = self.base_dir))
        #os.remove(self.newfile)
        #if it is just a tar file it will pass (tested below) but if there is a tar file plus sthg else it should fail with RuntimeError
        self.newfile2 = os.path.join(self.home_dir,'touched.tar')
        open(self.newfile2, 'a').close()
        self.assertTrue(os.path.isfile(self.newfile2))
        self.assertRaises(SystemExit, lambda:_check_empty_environment(base_dir = self.base_dir))
        os.remove(self.newfile)
        os.remove(self.newfile2)
        #now do the same but with directories
        self.newdir = os.path.join(self.home_dir,'userJunk')
        os.mkdir(self.newdir)
        self.assertTrue(os.path.isdir(self.newdir))
        self.assertRaises(SystemExit, lambda:_check_empty_environment(base_dir = self.base_dir))
        #add a badly named file
        self.newfile = os.path.join(self.home_dir,'touched.txt')
        open(self.newfile, 'a').close()
        self.assertTrue(os.path.isfile(self.newfile))
        self.assertRaises(SystemExit, lambda:_check_empty_environment(base_dir = self.base_dir))
        os.remove(self.newfile)
        #add a tar file, but should still fail because there is also another directory there
        self.newfile = os.path.join(self.home_dir,'touched.tar')
        open(self.newfile, 'a').close()
        self.assertTrue(os.path.isfile(self.newfile))
        self.assertRaises(SystemExit, lambda:_check_empty_environment(base_dir = self.base_dir))
        os.remove(self.newfile)

    def test_make_clean_env(self):
        home_dir = os.path.join(self.base_dir,'xpdUser')
        conf_dir = os.path.join(self.base_dir,'xpdConfig')
        tiff_dir = os.path.join(self.home_dir,'tiff_base')
        dark_dir = os.path.join(self.home_dir,'dark_base')
        usrconfig_dir = os.path.join(self.home_dir,'config_base')
        export_dir = os.path.join(self.home_dir,'Export')
        import_dir = os.path.join(self.home_dir,'Import')
        userysis_dir = os.path.join(self.home_dir,'userAnalysis')
        userscripts_dir = os.path.join(self.home_dir,'userScripts')
        yml_dir = os.path.join(self.home_dir,usrconfig_dir,'yml')
        #dp = DataPath(self.base_dir)
        dirs = _make_clean_env()
        self.assertEqual(dirs,[home_dir,conf_dir,tiff_dir,dark_dir,yml_dir,
            usrconfig_dir,userscripts_dir,export_dir,import_dir,userysis_dir])

    def test_bt_creation(self):
        _make_clean_env()
        self.bt = Beamtime(self.PI_name,self.saf_num,wavelength=self.wavelength,experimenters=self.experimenters,base_dir=self.base_dir)
        self.assertIsInstance(self.bt,Beamtime)
        self.assertEqual(self.bt.md['bt_experimenters'],[('van der Banerjee','S0ham',1),('Terban','Max',2)])
        self.assertEqual(self.bt.md['bt_piLast'],'Billinge')
        self.assertEqual(self.bt.md['bt_safN'],123)
        self.assertEqual(self.bt.md['bt_wavelength'],0.1812)
        # test empty experimenter
        self.experimenters = []
        bt = Beamtime(self.PI_name,self.saf_num,self.wavelength,self.experimenters)
        self.assertIsInstance(bt,Beamtime)
        # test empty PI
        self.PI_name = None
        bt = Beamtime(self.PI_name,self.saf_num,self.wavelength,self.experimenters)
        self.assertIsInstance(bt,Beamtime)
        #maybe some more edge cases tested here?

    def test_start_beamtime(self):
        os.chdir(self.base_dir)
        # clean environment checked above, so only check a case that works
        os.mkdir(self.home_dir)
        os.mkdir(self.config_dir)
        loadinfo = {'saf number':self.saf_num,'PI last name':self.PI_name,'experimenter list':self.experimenters}
        with open(self.saffile, 'w') as fo:
            yaml.dump(loadinfo,fo)
        self.assertTrue(os.path.isfile(self.saffile))
        bt = _start_beamtime(self.saf_num,home_dir=self.home_dir)
        self.assertEqual(os.getcwd(),self.home_dir) # we should be in home, are we?
        self.assertIsInstance(bt,bts.Beamtime) # there should be a bt object, is there?
        self.assertEqual(bt.md['bt_experimenters'],[('van der Banerjee','S0ham',1),('Terban','Max',2)])
        self.assertEqual(bt.md['bt_piLast'],'Billinge')
        self.assertEqual(bt.md['bt_safN'],123)
        self.assertEqual(bt.md['bt_wavelength'],None)
        os.chdir(self.base_dir)
        newobjlist = _get_yaml_list()
        strtScnLst = ['bt_bt.yml','ex_l-user.yml','sa_l-user.yml','sc_ct.1s.yml','sc_ct.5s.yml','sc_ct1s.yml','sc_ct5s.yml','sc_ct10s.yml','sc_ct30s.yml']
        self.assertEqual(newobjlist,strtScnLst)
    
    @unittest.expectedFailure
    def test_execute_end_beamtime(self):
        os.mkdir(self.home_dir)
        #self.assertRaises(OSError, lambda: _end_beamtime(base_dir=self.base_dir,bto=self.bt))
        self.fail('finish making the test')
        #archive_dir = os.path.expanduser(strftime('./pe2_data/2016/userBeamtimeArchive'))

    @unittest.expectedFailure
    def test_delete_home_dir_tree(self):
        self.fail('need to build tests for this function')

    @unittest.expectedFailure
    def test_inputs_in_end_beamtime(self):
        self.fail('need to refactor this function and build the tests')

    @unittest.expectedFailure
    def test_load_user_yml(self):
        
        home_dir = os.path.join(self.base_dir,'xpdUser')
        usrconfig_dir = os.path.join(self.home_dir,'config_base')
        yml_dir = os.path.join(self.home_dir,usrconfig_dir,'yml')
        
        # make sure ~/xpdUser/config_base/yml directory has not been created at this point
        self.assertFalse(os.path.isdir(yml_dir))
        os.makedirs(yml_dir, exist_ok=True)
        # scenario 1: only one yaml tarball in xpdUser
        touched_f_name = 'touched_yaml.tar'
        self.newfile = os.path.join(self.home_dir, touched_f_name)
        open(self.newfile, 'a').close()
        #(h,t) = os.path.splitext(self.newfile)
        #tar_name = h + '.tar'
        #shutil.make_archive(h, 'tar', base_dir=home_dir, root_dir=home_dir) # make a really one
        self.assertEqual(touched_f_name, _load_user_yml())
        os.remove(self.newfile)
        #os.remove(h+'.tar')

        # scenario 2: more than one yaml tarballs in xpdUser
        self.newfile2 = os.path.join(self.home_dir,'touched1_yaml.tar')
        open(self.newfile2, 'a').close()
        self.newfile3 = os.path.join(self.home_dir,'touched2_yaml.tar')
        open(self.newfile3, 'a').close()
        self.assertRaises(RuntimeError, lambda:_load_user_yml())
        os.remove(self.newfile2)
        os.remove(self.newfile3)

        # scenario 3: no yaml tarball in xpdUser
        self.assertRaises(RuntimeError, lambda:_load_user_yml())

        
        #self.fail('need to build this function and the tests')
        
        # after start_beamtime, Sanjit places user yml.tar (or some other archive format) file into xpdUser directory
        # then runs _load_user_yml() which unpacks and installs it in yml_dir

    @unittest.expectedFailure
    def test_export_bt_objects(self):
        self.fail('need to build this function and the tests')
        # user has finished building her yaml files and wants to export to send to Sanjit
        # user types export_bt_objects()
        # program creates an archive file (standard format, autonamed from info in the session)
        # program places the file in Export directory
        # program gives friendly informational statement to user to email the file to Instr. Scientist.

    def test_import_yaml(self):
        src = glbl.import_dir
        dst = glbl.yaml_dir
        os.makedirs(src, exist_ok = True)
        os.makedirs(dst, exist_ok = True)
        # case1 : no files in import_dir, should return nothing
        self.assertEqual(import_yaml(), None)
        # case2 : all three kinds of files together, test if they are successfully move and unpackedsuccesfully
        yaml_name = 'touched.yml'
        tar_name = 'tar_yaml.tar'
        tar_yaml_name = 'tar.yml'
        exception_name = 'yaml.pdf'
        new_yaml = os.path.join(src, yaml_name)
        open(new_yaml, 'a').close()
        new_tar_yaml = os.path.join(src, tar_yaml_name)
        open(new_tar_yaml, 'a').close()
        exception_f = os.path.join(src, exception_name)
        open(exception_f, 'a').close()
        cwd = os.getcwd()
        os.chdir(src) # inevitable step for compression
        (root, ext) = os.path.splitext(tar_name)
        shutil.make_archive(root,'tar') # now data should be in xpdUser/Import/
        os.chdir(cwd)
        os.remove(new_tar_yaml)
        self.assertEqual(import_yaml(), [tar_name, yaml_name])
        import_yaml()
        # confirm valied files are successfully moved and original copy is flushed
        self.assertTrue(yaml_name in os.listdir(dst))
        self.assertTrue(tar_yaml_name in os.listdir(dst))
        self.assertFalse(os.path.isfile(new_yaml))
        self.assertFalse(os.path.isfile(new_tar_yaml))
        # confirm unrecongnized file is left in import dir
        self.assertTrue(os.path.isfile(exception_f))<|MERGE_RESOLUTION|>--- conflicted
+++ resolved
@@ -17,15 +17,8 @@
 from xpdacq.glbl import glbl
 
 import xpdacq.beamtimeSetup as bts
-<<<<<<< HEAD
 from xpdacq.beamtimeSetup import _make_clean_env,_start_beamtime,_end_beamtime,_execute_start_beamtime,_check_empty_environment, import_yaml
 from xpdacq.beamtime import Beamtime,_get_yaml_list
-
-=======
-from xpdacq.beamtime import XPD # Tim test
-from xpdacq.beamtimeSetup import _make_clean_env,_start_beamtime,_end_beamtime,_execute_start_beamtime,_check_empty_environment, _load_user_yml
-from xpdacq.config import DataPath
->>>>>>> 18eca2e4
 
 class NewBeamtimeTest(unittest.TestCase): 
 
@@ -168,45 +161,6 @@
     @unittest.expectedFailure
     def test_inputs_in_end_beamtime(self):
         self.fail('need to refactor this function and build the tests')
-
-    @unittest.expectedFailure
-    def test_load_user_yml(self):
-        
-        home_dir = os.path.join(self.base_dir,'xpdUser')
-        usrconfig_dir = os.path.join(self.home_dir,'config_base')
-        yml_dir = os.path.join(self.home_dir,usrconfig_dir,'yml')
-        
-        # make sure ~/xpdUser/config_base/yml directory has not been created at this point
-        self.assertFalse(os.path.isdir(yml_dir))
-        os.makedirs(yml_dir, exist_ok=True)
-        # scenario 1: only one yaml tarball in xpdUser
-        touched_f_name = 'touched_yaml.tar'
-        self.newfile = os.path.join(self.home_dir, touched_f_name)
-        open(self.newfile, 'a').close()
-        #(h,t) = os.path.splitext(self.newfile)
-        #tar_name = h + '.tar'
-        #shutil.make_archive(h, 'tar', base_dir=home_dir, root_dir=home_dir) # make a really one
-        self.assertEqual(touched_f_name, _load_user_yml())
-        os.remove(self.newfile)
-        #os.remove(h+'.tar')
-
-        # scenario 2: more than one yaml tarballs in xpdUser
-        self.newfile2 = os.path.join(self.home_dir,'touched1_yaml.tar')
-        open(self.newfile2, 'a').close()
-        self.newfile3 = os.path.join(self.home_dir,'touched2_yaml.tar')
-        open(self.newfile3, 'a').close()
-        self.assertRaises(RuntimeError, lambda:_load_user_yml())
-        os.remove(self.newfile2)
-        os.remove(self.newfile3)
-
-        # scenario 3: no yaml tarball in xpdUser
-        self.assertRaises(RuntimeError, lambda:_load_user_yml())
-
-        
-        #self.fail('need to build this function and the tests')
-        
-        # after start_beamtime, Sanjit places user yml.tar (or some other archive format) file into xpdUser directory
-        # then runs _load_user_yml() which unpacks and installs it in yml_dir
 
     @unittest.expectedFailure
     def test_export_bt_objects(self):
