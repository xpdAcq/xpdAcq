import unittest
import os
import shutil
import time
import uuid
import yaml
import numpy as np
from xpdacq.glbl import glbl
<<<<<<< HEAD
from xpdacq.xpdacq import validate_dark,  _yamify_dark 
=======
from xpdacq.glbl import _areaDET, _tempController
from xpdacq.glbl import _shutter, _verify_write
from xpdacq.glbl import _LiveTable
>>>>>>> db0bef43
from xpdacq.beamtime import Beamtime, Experiment, ScanPlan, Sample
from xpdacq.beamtimeSetup import _start_beamtime, _end_beamtime


# this is here temporarily.  Simon wanted it out of the production code.  Needs to be refactored.
# the issue is to mock RE properly.  This is basically prun without the call to RE which
# isn't properly mocked yet.
def _unittest_prun(sample,scan,**kwargs):
    '''on this 'sample' run this 'scan'
    
    this function doesn't control shutter nor trigger run engine. It is designed to test functionality

    Arguments:
    sample - sample metadata object
    scan - scan metadata object
    **kwargs - dictionary that will be passed through to the run-engine metadata
    '''
    scan.md.update({'xp_isprun':True})
    light_cnt_time = scan.md['sc_params']['exposure']
    expire_time = glbl.dk_window
    dark_field_uid = validate_dark(light_cnt_time, expire_time)
    if not dark_field_uid: dark_field_uid = 'can not find a qualified dark uid'
    scan.md['sc_params'].update({'dk_field_uid': dark_field_uid})
    scan.md['sc_params'].update({'dk_window':expire_time})
    return scan.md


class findRightDarkTest(unittest.TestCase): 
    def setUp(self):
<<<<<<< HEAD
        os.makedirs(glbl.yaml_dir, exist_ok = True)
=======
        self.base_dir = glbl.base
        self.home_dir = glbl.home
        self.config_dir = glbl.xpdconfig
        os.makedirs(self.config_dir, exist_ok=True)
>>>>>>> db0bef43
        self.PI_name = 'Billinge '
        self.saf_num = 234
        self.wavelength = 0.1812
        self.experimenters = [('van der Banerjee','S0ham',1),('Terban ',' Max',2)]
<<<<<<< HEAD
        self.bt = Beamtime(self.PI_name, self.saf_num, self.wavelength, self.experimenters)
        self.ex = Experiment('unittestExperiment', self.bt)
        self.sa = Sample('unittestSample', self.ex)
=======
        self.saffile = os.path.join(self.config_dir,'saf{}.yml'.format(self.saf_num))
        loadinfo = {'saf number':self.saf_num,'PI last name':self.PI_name,'experimenter list':self.experimenters}
        with open(self.saffile, 'w') as fo:
            yaml.dump(loadinfo,fo)
        self.bt = _start_beamtime(self.saf_num,home_dir=self.home_dir)     
        self.stbt_list = ['bt_bt.yml','ex_l-user.yml','sa_l-user.yml','sc_ct.1s.yml','sc_ct.5s.yml','sc_ct1s.yml','sc_ct5s.yml','sc_ct10s.yml','sc_ct30s.yml']
        self.ex = Experiment('validateDark_unittest', self.bt)
        self.sa = Sample('unitttestSample', self.ex)

        _areaDET()
        _tempController()
        _shutter()
        _verify_write()
        _LiveTable()

        os.makedirs(glbl.yaml_dir, exist_ok = True)
>>>>>>> db0bef43
        # initiate dark_scan_list
        self.dark_scan_list = []
        with open (glbl.dk_yaml, 'w') as f:
            yaml.dump(self.dark_scan_list, f)
                
    def tearDown(self):
        os.chdir(glbl.base)
        if os.path.isdir(glbl.home):
            shutil.rmtree(glbl.home)
        if os.path.isdir(os.path.join(glbl.base,'xpdConfig')):
            shutil.rmtree(os.path.join(glbl.base,'xpdConfig'))

    @unittest.skip('')
    def test_qualified_dark_with_varying_exposure_time(self):
        # case 1: all dark are not expired. Iterate over differnt exposure time
<<<<<<< HEAD
        time_now = time.time()
        dark_scan_list = []
=======
        self.assertTrue(os.path.isfile(glbl.dk_yaml))
        from xpdacq.xpdacq import validate_dark, _qualified_dark, _yamify_dark, _unittest_prun
>>>>>>> db0bef43
        for i in range(1,5):
            dark_def = (str(uuid.uuid1()), i*0.1, time_now)
            dark_scan_list.append(dark_def)

        expire_time = 1. # interms of minute
        for i in range(1,5):
#            expire_time = i*11. # in terms of minute
            light_cnt_time = i*0.1
            expect_list = []
            expect_list.append(i-1)
            self.assertEqual(expect_list, _qualified_dark(dark_scan_list, i*0.1, expire_time))
    
    @unittest.skip('')
    def test_qualified_dark_varying_expire_time(self):
        # case 2: all dark have the same exposure time but differnt timestamp. Iterate over differnt expire time
<<<<<<< HEAD
        time_now = time.time()
        dark_scan_list = []
=======
        from xpdacq.xpdacq import validate_dark, _qualified_dark, _yamify_dark, _unittest_prun
        self.assertTrue(os.path.isfile(glbl.dk_yaml))
>>>>>>> db0bef43
        for i in range(1,3):
            dark_def = (str(uuid.uuid1()), 0.2, time_now-600*(i))
            dark_scan_list.append(dark_def)
        expire_time = 9.
        expect_length = 0
        self.assertEqual(expect_length, len(_qualified_dark(dark_scan_list, 0.2, expire_time)))
        expire_time = 12.
        expect_length = 1
        self.assertEqual(expect_length, len(_qualified_dark(dark_scan_list, 0.2, expire_time)))
        expire_time = 22.
        expect_length = 2
        self.assertEqual(expect_length, len(_qualified_dark(dark_scan_list, 0.2, expire_time)))
            # length of qualified dark index should grow

    @unittest.skip('')
    def test_qualified_dark_varying_expire_and_exposure_time(self):
        # case 3: Iterate over differnt exposure_time and different expire_time
<<<<<<< HEAD
        time_now = time.time()
        dark_scan_list = []
=======
        from xpdacq.xpdacq import validate_dark, _qualified_dark, _yamify_dark, _unittest_prun
        self.assertTrue(os.path.isfile(glbl.dk_yaml))
>>>>>>> db0bef43
        for i in range(1,3):
            dark_def = (str(uuid.uuid1()), 0.1*i, time_now-600*(i))
            dark_scan_list.append(dark_def)

        for i in range(1,3):
            expire_time = i*11. # in terms of minute
            light_cnt_time = i*0.1
            expect_list = []
            expect_list.append(i-1)
            self.assertEqual(expect_list, _qualified_dark(dark_scan_list, light_cnt_time, expire_time))
    
    @unittest.skip('')
    def test_qualified_dark_with_no_matched_dark(self):
        # case 4: can't find any qualified dark
<<<<<<< HEAD
        time_now = time.time()
        dark_scan_list = []
=======
        from xpdacq.xpdacq import validate_dark, _qualified_dark, _yamify_dark, _unittest_prun
        self.assertTrue(os.path.isfile(glbl.dk_yaml))
>>>>>>> db0bef43
        for i in range(1,3):
            dark_def = (str(uuid.uuid1()), 0.1*i, time_now-600*(i))
            dark_scan_list.append(dark_def)

        for i in range(1,3):
            expire_time = i*11. # in terms of minute
            light_cnt_time = i*0.1 + 2.
            expect_list = []
            #expect_list.append(i-1)
            self.assertEqual(expect_list, _qualified_dark(dark_scan_list, light_cnt_time, expire_time))

    def test_validate_dark_varying_exposure_and_expire_time(self):
        # extend case of test_qualified_dark. Iterate over different exposure_time and expire_time directly
<<<<<<< HEAD
        dark_scan_list, expire_time = [], 11.
        self.assertEqual(validate_dark(0.1, expire_time,dark_scan_list), None)
        time_now = time.time()
        dark_scan_list = []
=======
        from xpdacq.xpdacq import validate_dark, _qualified_dark, _yamify_dark, _unittest_prun
        self.assertTrue(os.path.isfile(glbl.dk_yaml))
>>>>>>> db0bef43
        for i in range(1,3):
            dark_def = (str(uuid.uuid1()), 0.1, time_now-1200+600*(i-1))
            dark_scan_list.append(dark_def)
        # should return None if no valid items are found
        expire_time = 0.
        light_cnt_time = 0.1
        self.assertEqual(validate_dark(light_cnt_time, expire_time,dark_scan_list), None)
        dark_uid = dark_def[0]
        expire_time = 11.
        self.assertEqual(validate_dark(light_cnt_time, expire_time,dark_scan_list), dark_uid)


    @unittest.skip('skipping test with prun.  Need to refactor prun to take a dk_expiration_time optional variable?')
    def test_prun_varying_exposure_and_expire_time(self):
        # case 1: find a qualified dark and test if md got updated
<<<<<<< HEAD
        time_now = time.time()
        dark_scan_list = []
=======
        from xpdacq.xpdacq import validate_dark, _qualified_dark, _yamify_dark, _unittest_prun
        self.assertTrue(os.path.isfile(glbl.dk_yaml))
>>>>>>> db0bef43
        for i in range(1,3):
            dark_def = (str(uuid.uuid1()), 0.1*i, time_now-600*(i))
            dark_scan_list.append(dark_def)

        for i in range(1,3):
            expire_time = i*11.
            dark_scan_info = dark_scan_list[i-1]
            dark_uid = list(dark_scan_info.values())[0][0]
            scan = ScanPlan('ctTest', 'ct', {'exposure':0.1*i})
            self.assertEqual(_unittest_prun(self.sa, scan)['sc_params']['dk_field_uid'], dark_uid)

    @unittest.skip("need this without the sleep. This test doesn't test anything right now.")
    def test_prun_with_no_matched_dark(self):
        # case 2: can't find a qualified dark
<<<<<<< HEAD
        time_now = time.time()
        dark_scan_list = []
=======
        from xpdacq.xpdacq import validate_dark, _qualified_dark, _yamify_dark, _unittest_prun
        self.assertTrue(os.path.isfile(glbl.dk_yaml))
>>>>>>> db0bef43
        for i in range(1,3):
            dark_def = (str(uuid.uuid1()), 0.1*i, time_now-600*(i))
            dark_scan_list.append(dark_def)

        for i in range(1,3):
            scan = ScanPlan('ctTest', 'ct', {'exposure':0.1*i + (np.random.randn()+2)})
            info_tuple = list(dark_scan_list[i-1].values())
            for el in info_tuple:
                for sub_el in el:
                    if isinstance(sub_el, str): dark_uid = sub_el
            self.assertEqual(_unittest_prun(self.sa, scan)['sc_params']['dk_field_uid'], 'can not find a qualified dark uid')<|MERGE_RESOLUTION|>--- conflicted
+++ resolved
@@ -5,16 +5,21 @@
 import uuid
 import yaml
 import numpy as np
+import copy
 from xpdacq.glbl import glbl
-<<<<<<< HEAD
-from xpdacq.xpdacq import validate_dark,  _yamify_dark 
-=======
+#from xpdacq.xpdacq import validate_dark,  _yamify_dark 
 from xpdacq.glbl import _areaDET, _tempController
 from xpdacq.glbl import _shutter, _verify_write
 from xpdacq.glbl import _LiveTable
->>>>>>> db0bef43
 from xpdacq.beamtime import Beamtime, Experiment, ScanPlan, Sample
 from xpdacq.beamtimeSetup import _start_beamtime, _end_beamtime
+_areaDET()
+_tempController()
+_shutter()
+_verify_write()
+_LiveTable()
+from xpdacq.xpdacq import validate_dark, _yamify_dark
+
 
 
 # this is here temporarily.  Simon wanted it out of the production code.  Needs to be refactored.
@@ -42,23 +47,15 @@
 
 class findRightDarkTest(unittest.TestCase): 
     def setUp(self):
-<<<<<<< HEAD
-        os.makedirs(glbl.yaml_dir, exist_ok = True)
-=======
         self.base_dir = glbl.base
         self.home_dir = glbl.home
         self.config_dir = glbl.xpdconfig
         os.makedirs(self.config_dir, exist_ok=True)
->>>>>>> db0bef43
+        #os.makedirs(glbl.yaml_dir, exist_ok = True)
         self.PI_name = 'Billinge '
         self.saf_num = 234
         self.wavelength = 0.1812
         self.experimenters = [('van der Banerjee','S0ham',1),('Terban ',' Max',2)]
-<<<<<<< HEAD
-        self.bt = Beamtime(self.PI_name, self.saf_num, self.wavelength, self.experimenters)
-        self.ex = Experiment('unittestExperiment', self.bt)
-        self.sa = Sample('unittestSample', self.ex)
-=======
         self.saffile = os.path.join(self.config_dir,'saf{}.yml'.format(self.saf_num))
         loadinfo = {'saf number':self.saf_num,'PI last name':self.PI_name,'experimenter list':self.experimenters}
         with open(self.saffile, 'w') as fo:
@@ -68,18 +65,14 @@
         self.ex = Experiment('validateDark_unittest', self.bt)
         self.sa = Sample('unitttestSample', self.ex)
 
-        _areaDET()
-        _tempController()
-        _shutter()
-        _verify_write()
-        _LiveTable()
+
 
         os.makedirs(glbl.yaml_dir, exist_ok = True)
->>>>>>> db0bef43
         # initiate dark_scan_list
         self.dark_scan_list = []
         with open (glbl.dk_yaml, 'w') as f:
             yaml.dump(self.dark_scan_list, f)
+
                 
     def tearDown(self):
         os.chdir(glbl.base)
@@ -88,127 +81,50 @@
         if os.path.isdir(os.path.join(glbl.base,'xpdConfig')):
             shutil.rmtree(os.path.join(glbl.base,'xpdConfig'))
 
-    @unittest.skip('')
-    def test_qualified_dark_with_varying_exposure_time(self):
-        # case 1: all dark are not expired. Iterate over differnt exposure time
-<<<<<<< HEAD
-        time_now = time.time()
-        dark_scan_list = []
-=======
-        self.assertTrue(os.path.isfile(glbl.dk_yaml))
-        from xpdacq.xpdacq import validate_dark, _qualified_dark, _yamify_dark, _unittest_prun
->>>>>>> db0bef43
-        for i in range(1,5):
-            dark_def = (str(uuid.uuid1()), i*0.1, time_now)
-            dark_scan_list.append(dark_def)
-
-        expire_time = 1. # interms of minute
-        for i in range(1,5):
-#            expire_time = i*11. # in terms of minute
-            light_cnt_time = i*0.1
-            expect_list = []
-            expect_list.append(i-1)
-            self.assertEqual(expect_list, _qualified_dark(dark_scan_list, i*0.1, expire_time))
-    
-    @unittest.skip('')
-    def test_qualified_dark_varying_expire_time(self):
-        # case 2: all dark have the same exposure time but differnt timestamp. Iterate over differnt expire time
-<<<<<<< HEAD
-        time_now = time.time()
-        dark_scan_list = []
-=======
-        from xpdacq.xpdacq import validate_dark, _qualified_dark, _yamify_dark, _unittest_prun
-        self.assertTrue(os.path.isfile(glbl.dk_yaml))
->>>>>>> db0bef43
-        for i in range(1,3):
-            dark_def = (str(uuid.uuid1()), 0.2, time_now-600*(i))
-            dark_scan_list.append(dark_def)
-        expire_time = 9.
-        expect_length = 0
-        self.assertEqual(expect_length, len(_qualified_dark(dark_scan_list, 0.2, expire_time)))
-        expire_time = 12.
-        expect_length = 1
-        self.assertEqual(expect_length, len(_qualified_dark(dark_scan_list, 0.2, expire_time)))
-        expire_time = 22.
-        expect_length = 2
-        self.assertEqual(expect_length, len(_qualified_dark(dark_scan_list, 0.2, expire_time)))
-            # length of qualified dark index should grow
-
-    @unittest.skip('')
-    def test_qualified_dark_varying_expire_and_exposure_time(self):
-        # case 3: Iterate over differnt exposure_time and different expire_time
-<<<<<<< HEAD
-        time_now = time.time()
-        dark_scan_list = []
-=======
-        from xpdacq.xpdacq import validate_dark, _qualified_dark, _yamify_dark, _unittest_prun
-        self.assertTrue(os.path.isfile(glbl.dk_yaml))
->>>>>>> db0bef43
-        for i in range(1,3):
-            dark_def = (str(uuid.uuid1()), 0.1*i, time_now-600*(i))
-            dark_scan_list.append(dark_def)
-
-        for i in range(1,3):
-            expire_time = i*11. # in terms of minute
-            light_cnt_time = i*0.1
-            expect_list = []
-            expect_list.append(i-1)
-            self.assertEqual(expect_list, _qualified_dark(dark_scan_list, light_cnt_time, expire_time))
-    
-    @unittest.skip('')
-    def test_qualified_dark_with_no_matched_dark(self):
-        # case 4: can't find any qualified dark
-<<<<<<< HEAD
-        time_now = time.time()
-        dark_scan_list = []
-=======
-        from xpdacq.xpdacq import validate_dark, _qualified_dark, _yamify_dark, _unittest_prun
-        self.assertTrue(os.path.isfile(glbl.dk_yaml))
->>>>>>> db0bef43
-        for i in range(1,3):
-            dark_def = (str(uuid.uuid1()), 0.1*i, time_now-600*(i))
-            dark_scan_list.append(dark_def)
-
-        for i in range(1,3):
-            expire_time = i*11. # in terms of minute
-            light_cnt_time = i*0.1 + 2.
-            expect_list = []
-            #expect_list.append(i-1)
-            self.assertEqual(expect_list, _qualified_dark(dark_scan_list, light_cnt_time, expire_time))
-
     def test_validate_dark_varying_exposure_and_expire_time(self):
         # extend case of test_qualified_dark. Iterate over different exposure_time and expire_time directly
-<<<<<<< HEAD
         dark_scan_list, expire_time = [], 11.
         self.assertEqual(validate_dark(0.1, expire_time,dark_scan_list), None)
         time_now = time.time()
         dark_scan_list = []
-=======
-        from xpdacq.xpdacq import validate_dark, _qualified_dark, _yamify_dark, _unittest_prun
         self.assertTrue(os.path.isfile(glbl.dk_yaml))
->>>>>>> db0bef43
-        for i in range(1,3):
-            dark_def = (str(uuid.uuid1()), 0.1, time_now-1200+600*(i-1))
+        for i in range(3):
+            dark_def = (str(uuid.uuid1()), 0.1, time_now-1200+600*(i))
             dark_scan_list.append(dark_def)
         # should return None if no valid items are found
         expire_time = 0.
         light_cnt_time = 0.1
         self.assertEqual(validate_dark(light_cnt_time, expire_time,dark_scan_list), None)
-        dark_uid = dark_def[0]
+        expire_time = 1000.
+        light_cnt_time = 3.
+        self.assertEqual(validate_dark(light_cnt_time, expire_time,dark_scan_list), None)
+        # find the most recent one
+        dark_uid = dark_scan_list[-1][0]
+        light_cnt_time = 0.1
         expire_time = 11.
         self.assertEqual(validate_dark(light_cnt_time, expire_time,dark_scan_list), dark_uid)
-
+        # should still find the most recent one, even though there is more than one valid one
+        dark_uid = dark_scan_list[-1][0]
+        expire_time = 22.
+        self.assertEqual(validate_dark(light_cnt_time, expire_time,dark_scan_list), dark_uid)
+        # now find one that is in time but lower down the list because it has a different count time
+        for i in range(3):
+            dark_def = (str(uuid.uuid1()), 0.1*(i+1), time_now-1200+600*(i))
+            dark_scan_list.append(dark_def)
+        test_list = copy.copy(dark_scan_list)
+        dark_uid = dark_scan_list[-2][0]
+        expire_time = 22.
+        light_cnt_time = 0.2
+        self.assertEqual(validate_dark(light_cnt_time, expire_time,dark_scan_list), dark_uid)
 
     @unittest.skip('skipping test with prun.  Need to refactor prun to take a dk_expiration_time optional variable?')
     def test_prun_varying_exposure_and_expire_time(self):
         # case 1: find a qualified dark and test if md got updated
-<<<<<<< HEAD
         time_now = time.time()
         dark_scan_list = []
-=======
         from xpdacq.xpdacq import validate_dark, _qualified_dark, _yamify_dark, _unittest_prun
         self.assertTrue(os.path.isfile(glbl.dk_yaml))
->>>>>>> db0bef43
+
         for i in range(1,3):
             dark_def = (str(uuid.uuid1()), 0.1*i, time_now-600*(i))
             dark_scan_list.append(dark_def)
@@ -220,16 +136,16 @@
             scan = ScanPlan('ctTest', 'ct', {'exposure':0.1*i})
             self.assertEqual(_unittest_prun(self.sa, scan)['sc_params']['dk_field_uid'], dark_uid)
 
-    @unittest.skip("need this without the sleep. This test doesn't test anything right now.")
+    @unittest.skip('skipping test with prun.  Need to refactor prun to take a dk_expiration_time optional variable?')
     def test_prun_with_no_matched_dark(self):
         # case 2: can't find a qualified dark
-<<<<<<< HEAD
+
         time_now = time.time()
         dark_scan_list = []
-=======
+
         from xpdacq.xpdacq import validate_dark, _qualified_dark, _yamify_dark, _unittest_prun
         self.assertTrue(os.path.isfile(glbl.dk_yaml))
->>>>>>> db0bef43
+
         for i in range(1,3):
             dark_def = (str(uuid.uuid1()), 0.1*i, time_now-600*(i))
             dark_scan_list.append(dark_def)
