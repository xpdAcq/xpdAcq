language: python
sudo: false
env:
  global:
    BUILD_DOCS_BRANCH: master
    DOCS_SUBDIR: doc/
    TARGET_DEV_SUBDIR: bluesky/
    HTML_SUBDIR: build/html
    DOCS_CONDA_DEPS: "bluesky"
    DOCS_PIP_DEPS: "tqdm"

cache:
  directories:
    - $HOME/.cache/pip
    - $HOME/.cache/matplotlib

services:
  - mongodb
addons:
  apt:
    sources:
    - mongodb-3.2-precise
    packages:
    - mongodb-org-server

matrix:
  include:
    - python: 3.5
      env: BUILD_DOCS=true

before_install:
  - git clone https://github.com/NSLS-II/nsls2-ci --branch master --single-branch ~/ci_scripts
  - "/sbin/start-stop-daemon --start --quiet --pidfile /tmp/custom_xvfb_99.pid --make-pidfile --background --exec /usr/bin/Xvfb -- :99 -ac -screen 0 1280x1024x16"
  - "export DISPLAY=:99.0"
  - if [ ${TRAVIS_PYTHON_VERSION:0:1} == "2" ]; then wget http://repo.continuum.io/miniconda/Miniconda-3.5.5-Linux-x86_64.sh -O miniconda.sh; else wget http://repo.continuum.io/miniconda/Miniconda3-3.5.5-Linux-x86_64.sh -O miniconda.sh; fi
  - chmod +x miniconda.sh
  - ./miniconda.sh -b -p /home/travis/mc
  - export PATH=/home/travis/mc/bin:$PATH
  - conda config --set show_channel_urls True
  - conda config --set always_yes True
  - export MDS_HOST=localhost
  - export MDS_DATABASE=test
  - export MDS_TIMEZONE=US/Eastern
  - mkdir -p /home/travis/.config/metadatastore
  - 'echo ''port: 27017'' > /home/travis/.config/metadatastore/connection.yml'
  - export FS_HOST=localhost
  - export FS_DATABASE=test
  - mkdir -p /home/travis/.config/filestore
  - 'echo ''port: 27017'' > /home/travis/.config/filestore/connection.yml'


install:
  - export GIT_FULL_HASH=`git rev-parse HEAD`
  - conda create -n testenv nose python=$TRAVIS_PYTHON_VERSION scipy jsonschema pytest coverage pip databroker ophyd pyepics mock xlrd pyfai flake8 -c lightsource2 -c conda-forge -c soft-matter
  - source activate testenv
  - 'pip install python-coveralls'
  - 'pip install https://github.com/NSLS-II/event-model/zipball/master#egg=event_model'
  - conda remove metadatastore databroker filestore --yes
  - 'pip install https://github.com/NSLS-II/databroker/zipball/master#egg=databroker'
  - 'pip install https://github.com/NSLS-II/filestore/zipball/master#egg=filestore'
  - 'pip install https://github.com/NSLS-II/metadatastore/zipball/master#egg=metadatastore'
  - 'pip install https://github.com/NSLS-II/portable-mds/zipball/master#egg=portable_mds'
  - 'pip install https://github.com/NSLS-II/bluesky/zipball/master#egg=bluesky'
  - 'pip install https://github.com/xpdAcq/xpdAn/zipball/master#egg=xpdan'
<<<<<<< HEAD
  - 'pip install https://github.com/xpdAcq/xpdSchema/zipball/master#egg=xpdschema'
  - 'pip install https://github.com/silx-kit/pyFAI/zipball/0.13#egg=pyFAI'
  - pip install codecov flake8
=======
  - pip install codecov
>>>>>>> f5a1da56
  - python setup.py install
  # Need to clean the python build directory (and other cruft) or pytest is
  # going to find the build directory and get confused why there are two sets
  # of every test file
  - python -c "from filestore import utils, conf; utils.install_sentinels(conf.connection_config, 1)"
  # make sure the sqlite file exists to avoid race conditions
  - python -c "from bluesky.utils import get_history; get_history()"
  - git clean -xfd

script:
  - coverage run run_tests.py
  - coverage report -m

after_script:
  - flake8 .
  - codecov
  - coveralls<|MERGE_RESOLUTION|>--- conflicted
+++ resolved
@@ -62,13 +62,8 @@
   - 'pip install https://github.com/NSLS-II/portable-mds/zipball/master#egg=portable_mds'
   - 'pip install https://github.com/NSLS-II/bluesky/zipball/master#egg=bluesky'
   - 'pip install https://github.com/xpdAcq/xpdAn/zipball/master#egg=xpdan'
-<<<<<<< HEAD
   - 'pip install https://github.com/xpdAcq/xpdSchema/zipball/master#egg=xpdschema'
-  - 'pip install https://github.com/silx-kit/pyFAI/zipball/0.13#egg=pyFAI'
-  - pip install codecov flake8
-=======
   - pip install codecov
->>>>>>> f5a1da56
   - python setup.py install
   # Need to clean the python build directory (and other cruft) or pytest is
   # going to find the build directory and get confused why there are two sets
