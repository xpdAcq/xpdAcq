--- conflicted
+++ resolved
@@ -3,44 +3,6 @@
 import time
 from unittest.mock import MagicMock
 from time import strftime, sleep
-
-<<<<<<< HEAD
-=======
-import bluesky.examples as be
-
-
-# define simulated PE1C
-class SimulatedPE1C(be.Reader):
-    """
-    Subclass the bluesky plain detector examples ('Reader');
-    add attributes.
-    """
-    def __init__(self, name, read_fields):
-        self.images_per_set = MagicMock()
-        self.images_per_set.get = MagicMock(return_value=5)
-        self.number_of_sets = MagicMock()
-        self.number_of_sets.put = MagicMock(return_value=1)
-        self.number_of_sets.get = MagicMock(return_value=1)
-        self.cam = MagicMock()
-        self.cam.acquire_time = MagicMock()
-        self.cam.acquire_time.put = MagicMock(return_value=0.1)
-        self.cam.acquire_time.get = MagicMock(return_value=0.1)
-        self._staged = False
-
-        super().__init__(name, read_fields)
-
-        self.ready = True  # work around a hack in Reader
-
-    def stage(self):
-        if self._staged:
-            raise RuntimeError("Device is already staged.")
-        self._staged = True
-        return [self]
-
-    def unstage(self):
-        self._staged = False
->>>>>>> dfadbc2b
-
 
 # better to get this from a config file in the fullness of time
 HOME_DIR_NAME = 'xpdUser'
