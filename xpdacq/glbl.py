import os
import socket
import yaml
import numpy as np
from unittest.mock import MagicMock
from time import strftime, sleep
from xpdacq.mock_objects import mock_shutter, mock_livetable#, Cam, , mock_areadetector

# better to get this from a config file in the fullness of time
HOME_DIR_NAME = 'xpdUser'
BLCONFIG_DIR_NAME = 'xpdConfig'
BEAMLINE_HOST_NAME = 'xf28id1-ws2'
BASE_DIR = os.path.expanduser('~/')
ARCHIVE_BASE_DIR = os.path.expanduser('~/pe2_data/.userBeamtimeArchive')
USER_BACKUP_DIR_NAME = strftime('%Y')
DARK_WINDOW = 30 # default value, in terms of minute
FRAME_ACQUIRE_TIME = 0.1 # pe1 frame acq time
OWNER = 'xf28id1'
BEAMLINE_ID = 'xpd'
GROUP = 'XPD'

<<<<<<< HEAD
=======
#def _areaDET(area_det_obj=None):
#    global AREA_DET
#    AREA_DET = area_det_obj

#def _tempController(temp_controller_obj=None):
#    global TEMP_CONTROLLER
#    TEMP_CONTROLLER = temp_controller_obj

#def _shutter(shutter_obj=None):
#    global SHUTTER
#    SHUTTER = shutter_obj

#def _verify_write(verify_files_saved_obj=None):
#    global VERIFY_WRITE
#    VERIFY_WRITE = verify_files_saved_obj

#def _LiveTable(livetable_obj=None):
#    global LIVETABLE
#    LIVETABLE = livetable_obj

# analysis objects, maybe we should move them out in the future
#def _dataBroker(databroker_obj=None):
#    global DB
#    DB = databroker_obj

#def _getEvents(get_events_obj=None):
#    global GET_ENV
#    GET_ENV = get_events_obj

#def _getImages(get_images_obj=None):
#    global GET_IMG
#    GET_IMG = get_images_obj

# this block is moved to 999-load.py. Clean it if tests at XPD
'''
>>>>>>> c711fa01
xpdRE = RunEngine()
xpdRE.md['owner'] = 'xf28id1'
xpdRE.md['beamline_id'] = 'xpd'
xpdRE.md['group'] = 'XPD'

hostname = socket.gethostname()
if hostname == BEAMLINE_HOST_NAME:
    # real experiment
    simulation = False
    from bluesky.register_mds import register_mds
    register_mds(xpdRE)
else:
    simulation = True
    BASE_DIR = os.getcwd()
    ARCHIVE_BASE_DIR = os.path.join(BASE_DIR,'userSimulationArchive')
    xpdRE = MagicMock()

    print('==== Simulation being created in current directory:{} ===='.format(BASE_DIR))
'''

HOME_DIR = os.path.join(BASE_DIR, HOME_DIR_NAME)
BLCONFIG_DIR = os.path.join(BASE_DIR, BLCONFIG_DIR_NAME)
EXPORT_DIR = os.path.join(HOME_DIR, 'Export')
YAML_DIR = os.path.join(HOME_DIR, 'config_base', 'yml')
DARK_YAML_NAME = os.path.join(YAML_DIR, '_dark_scan_list.yaml')
CONFIG_BASE = os.path.join(HOME_DIR, 'config_base')
IMPORT_DIR = os.path.join(HOME_DIR, 'Import')

USER_BACKUP_DIR = os.path.join(ARCHIVE_BASE_DIR, USER_BACKUP_DIR_NAME)
ALL_FOLDERS = [
        HOME_DIR,
        BLCONFIG_DIR,
        os.path.join(HOME_DIR, 'tiff_base'),
        os.path.join(HOME_DIR, 'dark_base'),
        YAML_DIR,
        CONFIG_BASE,
        os.path.join(HOME_DIR, 'userScripts'),
        EXPORT_DIR,
        IMPORT_DIR,
        os.path.join(HOME_DIR, 'userAnalysis')
]
# for simulation put a summy saf file in BLCONFIG_DIR
os.makedirs(BLCONFIG_DIR, exist_ok=True)
tmp_safname = os.path.join(BLCONFIG_DIR,'saf123.yml')
if not os.path.isfile(tmp_safname):
    dummy_config = {'saf number':123,'PI last name':'simulation','experimenter list':[('PIlastname','PIfirstname',1123456),('Exp2lastname','Exp2firstname',654321),
                     ('Add more lines','as needed, one for each experimenter',98765)]}
    with open(tmp_safname, 'w') as fo:
        yaml.dump(dummy_config,fo)

class glbl():
    beamline_host_name = BEAMLINE_HOST_NAME
    base = BASE_DIR
    home = HOME_DIR
    xpdconfig = BLCONFIG_DIR
    export_dir = EXPORT_DIR
    import_dir = IMPORT_DIR
    config_base = CONFIG_BASE
    yaml_dir = YAML_DIR
    allfolders = ALL_FOLDERS
    archive_dir = USER_BACKUP_DIR
    beamhost = BEAMLINE_HOST_NAME
    dk_yaml = DARK_YAML_NAME
    dk_window = DARK_WINDOW
    frame_acq_time = FRAME_ACQUIRE_TIME
    auto_dark = True
    owner = OWNER
    beamline_id = BEAMLINE_ID
    group = GROUP
    # objects for collection activities
    Msg = None
    xpdRE = None
    Count = None
    AbsScanPlan = None

    area_det = None
    shutter = None
    LiveTable = None
    temp_controller = None

    # objects for analysis activities
    db = None
    get_events = None
    get_images = None
    verify_files_saved = None
    
    # this block of code has been moved to 999-load.py. Clean it after testing at XPD
    '''   
    if hostname != BEAMLINE_HOST_NAME:
        shutter = mock_shutter()
        LiveTable = mock_livetable
        #area_det = mock_areadetector()
        area_det = MagicMock()
        area_det.cam = MagicMock()
        area_det.cam.acquire_time = MagicMock()
        area_det.cam.acquire_time.put = MagicMock(return_value=1)
        area_det.cam.acquire_time.get = MagicMock(return_value=1)
        area_det.number_of_sets = MagicMock()
        area_det.number_of_sets.put = MagicMock(return_value=1)
    '''

if __name__ == '__main__':
    print(glbl.dp().home)<|MERGE_RESOLUTION|>--- conflicted
+++ resolved
@@ -19,44 +19,7 @@
 BEAMLINE_ID = 'xpd'
 GROUP = 'XPD'
 
-<<<<<<< HEAD
-=======
-#def _areaDET(area_det_obj=None):
-#    global AREA_DET
-#    AREA_DET = area_det_obj
-
-#def _tempController(temp_controller_obj=None):
-#    global TEMP_CONTROLLER
-#    TEMP_CONTROLLER = temp_controller_obj
-
-#def _shutter(shutter_obj=None):
-#    global SHUTTER
-#    SHUTTER = shutter_obj
-
-#def _verify_write(verify_files_saved_obj=None):
-#    global VERIFY_WRITE
-#    VERIFY_WRITE = verify_files_saved_obj
-
-#def _LiveTable(livetable_obj=None):
-#    global LIVETABLE
-#    LIVETABLE = livetable_obj
-
-# analysis objects, maybe we should move them out in the future
-#def _dataBroker(databroker_obj=None):
-#    global DB
-#    DB = databroker_obj
-
-#def _getEvents(get_events_obj=None):
-#    global GET_ENV
-#    GET_ENV = get_events_obj
-
-#def _getImages(get_images_obj=None):
-#    global GET_IMG
-#    GET_IMG = get_images_obj
-
-# this block is moved to 999-load.py. Clean it if tests at XPD
 '''
->>>>>>> c711fa01
 xpdRE = RunEngine()
 xpdRE.md['owner'] = 'xf28id1'
 xpdRE.md['beamline_id'] = 'xpd'
