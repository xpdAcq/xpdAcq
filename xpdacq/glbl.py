<<<<<<< HEAD
import os
import socket
import time
from time import strftime, sleep

from xpdacq.yamlclass import YamlClass

# better to get this from a config file in the fullness of time
HOME_DIR_NAME = 'xpdUser'
BLCONFIG_DIR_NAME = 'xpdConfig'
BEAMLINE_HOST_NAME = 'xf28id1-ws2'
ARCHIVE_BASE_DIR_NAME = 'pe1_data/.userBeamtimeArchive'
USER_BACKUP_DIR_NAME = strftime('%Y')
DARK_WINDOW = 3000  # default value, in terms of minute
FRAME_ACQUIRE_TIME = 0.1  # pe1 frame acq time
OWNER = 'xf28id1'
BEAMLINE_ID = 'xpd'
GROUP = 'XPD'
IMAGE_FIELD = 'pe1_image'
CALIB_CONFIG_NAME = 'pyFAI_calib.yml'
MASK_NAME = 'xpdacq_mask.npy'

# change this to be handled by an environment variable later
hostname = socket.gethostname()
if hostname == BEAMLINE_HOST_NAME:
    simulation = False
else:
    simulation = True

if simulation:
    BASE_DIR = os.getcwd()
else:
    BASE_DIR = os.path.abspath('/direct/XF28ID1/pe2_data')

# top directories
HOME_DIR = os.path.join(BASE_DIR, HOME_DIR_NAME)
BLCONFIG_DIR = os.path.join(BASE_DIR, BLCONFIG_DIR_NAME)
ARCHIVE_BASE_DIR = os.path.join(BASE_DIR, ARCHIVE_BASE_DIR_NAME)

# aquire object directories
CONFIG_BASE = os.path.join(HOME_DIR, 'config_base')
YAML_DIR = os.path.join(HOME_DIR, 'config_base', 'yml')
""" Expect dir
config_base/
            yaml/
                bt_bt.yaml
                samples/
                scanplnas/
"""
BT_DIR = YAML_DIR
SAMPLE_DIR = os.path.join(YAML_DIR, 'samples')
EXPERIMENT_DIR = os.path.join(YAML_DIR, 'experiments')
SCANPLAN_DIR = os.path.join(YAML_DIR, 'scanplans')
# other dirs
IMPORT_DIR = os.path.join(HOME_DIR, 'Import')
ANALYSIS_DIR = os.path.join(HOME_DIR, 'userAnalysis')
USERSCRIPT_DIR = os.path.join(HOME_DIR, 'userScripts')
TIFF_BASE = os.path.join(HOME_DIR, 'tiff_base')
USER_BACKUP_DIR = os.path.join(ARCHIVE_BASE_DIR, USER_BACKUP_DIR_NAME)


ALL_FOLDERS = [
    HOME_DIR,
    BLCONFIG_DIR,
    YAML_DIR,
    CONFIG_BASE,
    SAMPLE_DIR,
    EXPERIMENT_DIR,
    SCANPLAN_DIR,
    TIFF_BASE,
    USERSCRIPT_DIR,
    IMPORT_DIR,
    ANALYSIS_DIR
]

# directories that won't be tar in the end of beamtime
_EXCLUDE_DIR = [HOME_DIR, BLCONFIG_DIR, YAML_DIR]
_EXPORT_TAR_DIR = [CONFIG_BASE, USERSCRIPT_DIR]


class Glbl(YamlClass):
    """
    A class stores global options of xpdAcq
    """
    _is_simulation = simulation
    beamline_host_name = BEAMLINE_HOST_NAME
    # directory names
    base = BASE_DIR
    home = HOME_DIR
    _export_tar_dir = _EXPORT_TAR_DIR
    xpdconfig = BLCONFIG_DIR
    import_dir = IMPORT_DIR
    config_base = CONFIG_BASE
    tiff_base = TIFF_BASE
    usrScript_dir = USERSCRIPT_DIR
    usrAnalysis_dir = ANALYSIS_DIR
    yaml_dir = YAML_DIR
    bt_dir = BT_DIR
    sample_dir = SAMPLE_DIR
    experiment_dir = EXPERIMENT_DIR
    scanplan_dir = SCANPLAN_DIR
    allfolders = ALL_FOLDERS
    if simulation:
        archive_dir = os.path.join(BASE_DIR,
                                   'userSimulationArchive')
    else:
        archive_dir = USER_BACKUP_DIR
    # on/off and attributes for functionality
    auto_dark = True
    dk_window = DARK_WINDOW
    _dark_dict_list = [] # initiate a new one every time
    shutter_control = True
    auto_load_calib = True
    calib_config_name = CALIB_CONFIG_NAME
    _frame_acq_time = FRAME_ACQUIRE_TIME
    # beamline name
    owner = OWNER
    beamline_id = BEAMLINE_ID
    group = GROUP
    # instrument config
    det_image_field = IMAGE_FIELD
    mask_name = MASK_NAME
    calib_config_dict = None
    mask = None

    # object should be handled by ipython profile
    db = None
    area_det = None
    temp_controller = None
    shutter = None
    verify_files_saved = None
    ring_current = None

    # default masking dict
    mask_dict = {'edge': 30, 'lower_thresh': 0.0,
                 'upper_thresh': None, 'bs_width': 13,
                 'tri_offset': 13, 'v_asym': 0,
                 'alpha': 2.5, 'tmsk': None}

    def __init__(self, filepath, internal_dict=None):
        if internal_dict is None:
            internal_dict = {}
        super().__init__(internal_dict)
        self._filepath = filepath

    def tracked_attributes(self):
        """list of attribute being tracked and serialized"""
        return ['auto_dark', 'dk_window', '_dark_dict_list',
                'shutter_control', 'auto_load_calib',
                'calib_config_name','calib_config_dict',
                '_frame_acq_time', 'mask', 'mask_dict']

    @property
    def frame_acq_time(self):
        return self._frame_acq_time

    @frame_acq_time.setter
    def frame_acq_time(self, val):
        """special method to configure frame acqusition time"""
        self.area_det.cam.acquire.put(0)
        time.sleep(1)
        self.area_det.number_of_sets.put(1)
        self.area_det.cam.acquire_time.put(val)
        time.sleep(1)
        self.area_det.cam.acquire.put(1)
        print("INFO: area detector has been configured to new"
              " acquisition_time = {}s".format(val))
        self._frame_acq_time = val

glbl_filepath = os.path.join(CONFIG_BASE, 'glbl.yml')
glbl = Glbl(glbl_filepath)
=======
#module to create single instance of glbl
##############################################################################
#
# xpdacq            by Billinge Group
#                   Simon J. L. Billinge sb2896@columbia.edu
#                   (c) 2016 trustees of Columbia University in the City of
#                        New York.
#                   All rights reserved
#
# File coded by:    Timothy Liu, Simon Billinge
#
# See AUTHORS.txt for a list of people who contributed.
# See LICENSE.txt for license information.
#
##############################################################################
from .xpdacq_conf import GlblYamlDict, glbl_dict

glbl = GlblYamlDict('glbl', **glbl_dict)
>>>>>>> 4ec7fb8b
<|MERGE_RESOLUTION|>--- conflicted
+++ resolved
@@ -1,177 +1,4 @@
-<<<<<<< HEAD
-import os
-import socket
-import time
-from time import strftime, sleep
-
-from xpdacq.yamlclass import YamlClass
-
-# better to get this from a config file in the fullness of time
-HOME_DIR_NAME = 'xpdUser'
-BLCONFIG_DIR_NAME = 'xpdConfig'
-BEAMLINE_HOST_NAME = 'xf28id1-ws2'
-ARCHIVE_BASE_DIR_NAME = 'pe1_data/.userBeamtimeArchive'
-USER_BACKUP_DIR_NAME = strftime('%Y')
-DARK_WINDOW = 3000  # default value, in terms of minute
-FRAME_ACQUIRE_TIME = 0.1  # pe1 frame acq time
-OWNER = 'xf28id1'
-BEAMLINE_ID = 'xpd'
-GROUP = 'XPD'
-IMAGE_FIELD = 'pe1_image'
-CALIB_CONFIG_NAME = 'pyFAI_calib.yml'
-MASK_NAME = 'xpdacq_mask.npy'
-
-# change this to be handled by an environment variable later
-hostname = socket.gethostname()
-if hostname == BEAMLINE_HOST_NAME:
-    simulation = False
-else:
-    simulation = True
-
-if simulation:
-    BASE_DIR = os.getcwd()
-else:
-    BASE_DIR = os.path.abspath('/direct/XF28ID1/pe2_data')
-
-# top directories
-HOME_DIR = os.path.join(BASE_DIR, HOME_DIR_NAME)
-BLCONFIG_DIR = os.path.join(BASE_DIR, BLCONFIG_DIR_NAME)
-ARCHIVE_BASE_DIR = os.path.join(BASE_DIR, ARCHIVE_BASE_DIR_NAME)
-
-# aquire object directories
-CONFIG_BASE = os.path.join(HOME_DIR, 'config_base')
-YAML_DIR = os.path.join(HOME_DIR, 'config_base', 'yml')
-""" Expect dir
-config_base/
-            yaml/
-                bt_bt.yaml
-                samples/
-                scanplnas/
-"""
-BT_DIR = YAML_DIR
-SAMPLE_DIR = os.path.join(YAML_DIR, 'samples')
-EXPERIMENT_DIR = os.path.join(YAML_DIR, 'experiments')
-SCANPLAN_DIR = os.path.join(YAML_DIR, 'scanplans')
-# other dirs
-IMPORT_DIR = os.path.join(HOME_DIR, 'Import')
-ANALYSIS_DIR = os.path.join(HOME_DIR, 'userAnalysis')
-USERSCRIPT_DIR = os.path.join(HOME_DIR, 'userScripts')
-TIFF_BASE = os.path.join(HOME_DIR, 'tiff_base')
-USER_BACKUP_DIR = os.path.join(ARCHIVE_BASE_DIR, USER_BACKUP_DIR_NAME)
-
-
-ALL_FOLDERS = [
-    HOME_DIR,
-    BLCONFIG_DIR,
-    YAML_DIR,
-    CONFIG_BASE,
-    SAMPLE_DIR,
-    EXPERIMENT_DIR,
-    SCANPLAN_DIR,
-    TIFF_BASE,
-    USERSCRIPT_DIR,
-    IMPORT_DIR,
-    ANALYSIS_DIR
-]
-
-# directories that won't be tar in the end of beamtime
-_EXCLUDE_DIR = [HOME_DIR, BLCONFIG_DIR, YAML_DIR]
-_EXPORT_TAR_DIR = [CONFIG_BASE, USERSCRIPT_DIR]
-
-
-class Glbl(YamlClass):
-    """
-    A class stores global options of xpdAcq
-    """
-    _is_simulation = simulation
-    beamline_host_name = BEAMLINE_HOST_NAME
-    # directory names
-    base = BASE_DIR
-    home = HOME_DIR
-    _export_tar_dir = _EXPORT_TAR_DIR
-    xpdconfig = BLCONFIG_DIR
-    import_dir = IMPORT_DIR
-    config_base = CONFIG_BASE
-    tiff_base = TIFF_BASE
-    usrScript_dir = USERSCRIPT_DIR
-    usrAnalysis_dir = ANALYSIS_DIR
-    yaml_dir = YAML_DIR
-    bt_dir = BT_DIR
-    sample_dir = SAMPLE_DIR
-    experiment_dir = EXPERIMENT_DIR
-    scanplan_dir = SCANPLAN_DIR
-    allfolders = ALL_FOLDERS
-    if simulation:
-        archive_dir = os.path.join(BASE_DIR,
-                                   'userSimulationArchive')
-    else:
-        archive_dir = USER_BACKUP_DIR
-    # on/off and attributes for functionality
-    auto_dark = True
-    dk_window = DARK_WINDOW
-    _dark_dict_list = [] # initiate a new one every time
-    shutter_control = True
-    auto_load_calib = True
-    calib_config_name = CALIB_CONFIG_NAME
-    _frame_acq_time = FRAME_ACQUIRE_TIME
-    # beamline name
-    owner = OWNER
-    beamline_id = BEAMLINE_ID
-    group = GROUP
-    # instrument config
-    det_image_field = IMAGE_FIELD
-    mask_name = MASK_NAME
-    calib_config_dict = None
-    mask = None
-
-    # object should be handled by ipython profile
-    db = None
-    area_det = None
-    temp_controller = None
-    shutter = None
-    verify_files_saved = None
-    ring_current = None
-
-    # default masking dict
-    mask_dict = {'edge': 30, 'lower_thresh': 0.0,
-                 'upper_thresh': None, 'bs_width': 13,
-                 'tri_offset': 13, 'v_asym': 0,
-                 'alpha': 2.5, 'tmsk': None}
-
-    def __init__(self, filepath, internal_dict=None):
-        if internal_dict is None:
-            internal_dict = {}
-        super().__init__(internal_dict)
-        self._filepath = filepath
-
-    def tracked_attributes(self):
-        """list of attribute being tracked and serialized"""
-        return ['auto_dark', 'dk_window', '_dark_dict_list',
-                'shutter_control', 'auto_load_calib',
-                'calib_config_name','calib_config_dict',
-                '_frame_acq_time', 'mask', 'mask_dict']
-
-    @property
-    def frame_acq_time(self):
-        return self._frame_acq_time
-
-    @frame_acq_time.setter
-    def frame_acq_time(self, val):
-        """special method to configure frame acqusition time"""
-        self.area_det.cam.acquire.put(0)
-        time.sleep(1)
-        self.area_det.number_of_sets.put(1)
-        self.area_det.cam.acquire_time.put(val)
-        time.sleep(1)
-        self.area_det.cam.acquire.put(1)
-        print("INFO: area detector has been configured to new"
-              " acquisition_time = {}s".format(val))
-        self._frame_acq_time = val
-
-glbl_filepath = os.path.join(CONFIG_BASE, 'glbl.yml')
-glbl = Glbl(glbl_filepath)
-=======
-#module to create single instance of glbl
+"""module to create single instance of glbl"""
 ##############################################################################
 #
 # xpdacq            by Billinge Group
@@ -188,5 +15,4 @@
 ##############################################################################
 from .xpdacq_conf import GlblYamlDict, glbl_dict
 
-glbl = GlblYamlDict('glbl', **glbl_dict)
->>>>>>> 4ec7fb8b
+glbl = GlblYamlDict('glbl', **glbl_dict)