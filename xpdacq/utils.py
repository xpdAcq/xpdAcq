import os
import sys
import shutil
import tarfile as tar
from time import strftime

from xpdacq.glbl import glbl
def _graceful_exit(error_message):
    try:
        raise RuntimeError(error_message)
        return 0
    except Exception as err:
        sys.stderr.write('WHOOPS: {}'.format(str(err)))
        return 1

def composition_analysis(compstring):
    """Pulls out elements and their ratios from the config file.

    compstring   -- chemical composition of the sample, e.g.,
                    "NaCl", "H2SO4", "La0.5 Ca0.5 Mn O3".  Blank
                    characters are ignored, unit counts can be omitted.
                    It is critical to use proper upper-lower case for atom
                    symbols as this is used to delimit them in the formula.

    Returns a list of atom symbols and a corresponding list of their counts.
    """
    import re
    # remove all blanks
    compbare = re.sub('\s', '', compstring)
    # reusable error message
    # make sure there is at least one uppercase character in the compstring
    upcasechars = any(str.isupper(c) for c in compbare)
    if not upcasechars and compbare:
        emsg = 'invalid chemical composition "%s"' % compstring
        raise ValueError(emsg)
    # split at every upper-case letter, possibly followed by a lower case
    # one and charge specification
    namefracs = re.split('([A-Z][a-z]?(?:[1-8]?[+-])?)', compbare)[1:]
    names = namefracs[0::2]
    # use unit count when empty, convert to float otherwise
    getfraction = lambda s: (s == '' and 1.0 or float(s))
    fractions = [getfraction(w) for w in namefracs[1::2]]
    return names, fractions

<<<<<<< HEAD
def _RE_state_wrapper(RE_obj):
    ''' a wrapper to check state of bluesky runengine object after pausing

        it provides control to stop/abort/resume runengine under current package structure
    '''
    usr_input = input('')
    # while loop gives chance to iteratively confirm user's input
    while RE_obj.state == 'paused':
        if usr_input in ('resume()'):
            RE_obj.resume()
        elif usr_input in ('abort()'):
            abort_all = input('''current scan will be aborted. Do you want to abort all successive scans (if you are running a script)? y/[n]  ''')
            while True:
                if abort_all in ('y', 'yes'):
                    sys.exit(_graceful_exit('''INFO: All successive scans are aborted'''))
                elif abort_all in ('n', 'no'):
                    print('''INFO: Current scan is aborted and successive ones are kept''')
                    RE_obj.abort()
                else:
                    print('please reenter your input')
        elif usr_input in ('stop()'):
            RE_obj.stop()
        else:
            print('please renter your input')
=======
def export_userScriptEtc():
    """ function that exports user defined objects/scripts stored under config_base and userScript
        
        it will create a uncompressed tarball inside xpdUser/Export

    Return
    ------
        archive_path : str
        path to archive file just created
    """
    F_EXT = '.tar'
    root_dir = glbl.home
    os.chdir(root_dir)
    f_name = strftime('userScriptEtc_%Y-%m-%dT%H%M') + F_EXT
    # extra work to avoid comple directory structure in tarball
    tar_f_name = os.path.join(glbl.home, f_name)
    export_dir_list = list(map(lambda x: os.path.basename(x), glbl._export_tar_dir))
    with tar.open(tar_f_name, 'w') as f:
        for el in export_dir_list:
            f.add(el)
    archive_path = os.path.join(glbl.home, f_name)
    if os.path.isfile(archive_path):
        return archive_path
    else:
        _graceful_exit('Did you accidentally change write privilege to {}'.format(glbl.home))
        print('Please check your setting and try `export_userScriptEtc()` again at command prompt')
        return
>>>>>>> 59a70459
<|MERGE_RESOLUTION|>--- conflicted
+++ resolved
@@ -42,7 +42,6 @@
     fractions = [getfraction(w) for w in namefracs[1::2]]
     return names, fractions
 
-<<<<<<< HEAD
 def _RE_state_wrapper(RE_obj):
     ''' a wrapper to check state of bluesky runengine object after pausing
 
@@ -67,7 +66,7 @@
             RE_obj.stop()
         else:
             print('please renter your input')
-=======
+
 def export_userScriptEtc():
     """ function that exports user defined objects/scripts stored under config_base and userScript
         
@@ -94,5 +93,4 @@
     else:
         _graceful_exit('Did you accidentally change write privilege to {}'.format(glbl.home))
         print('Please check your setting and try `export_userScriptEtc()` again at command prompt')
-        return
->>>>>>> 59a70459
+        return