#!/usr/bin/env python
##############################################################################
#
# xpdacq            by Billinge Group
#                   Simon J. L. Billinge sb2896@columbia.edu
#                   (c) 2016 trustees of Columbia University in the City of
#                        New York.
#                   All rights reserved
#
# File coded by:    Timothy Liu
#
# See AUTHORS.txt for a list of people who contributed.
# See LICENSE.txt for license information.
#
##############################################################################
import os
import yaml
import shutil
import tarfile as tar
import uuid
import warnings
from time import strftime
from shutil import ReadError
from IPython import get_ipython

import pandas as pd

from .glbl import glbl
<<<<<<< HEAD
from .beamtime import Beamtime, Sample, ScanPlan
from .tools import validate_dict_key

def _check_obj(obj_name, error_msg=None):
    """ function to check if an object exists in current namespace

    Parameter
    ---------
    obj_name : str
        object name in string format
    error_msg : str
        error msg when target object can't be found in current
        namespace
    """
    if error_msg is None:
        error_msg = "Required object {} doesn't exist in"\
                    "current namespace".format(obj_name)
    ips = get_ipython()
    if not ips.ns_table['user_global'].get(obj_name, None):
        raise NameError(error_msg)
    return

def _timestampstr(timestamp):
    """ convert timestamp to strftime formate """
    timestring = datetime.datetime.fromtimestamp(float(timestamp)).strftime(
        '%Y%m%d-%H%M%S')
    return timestring


def _graceful_exit(error_message):
    try:
        raise RuntimeError(error_message)
        return 0
    except Exception as err:
        sys.stderr.write('WHOOPS: {}'.format(str(err)))
        return 1

=======
from .tools import _check_obj, _graceful_exit
from .beamtime import Beamtime, Sample
>>>>>>> 4ec7fb8b

def composition_analysis(compstring):
    """Pulls out elements and their ratios from the config file.

    compstring   -- chemical composition of the sample, e.g.,
                    "NaCl", "H2SO4", "La0.5 Ca0.5 Mn O3".  Blank
                    characters are ignored, unit counts can be omitted.
                    It is critical to use proper upper-lower case for atom
                    symbols as this is used to delimit them in the formula.

    Returns a list of atom symbols and a corresponding list of their counts.
    """
    import re
    # remove all blanks
    compbare = re.sub('\s', '', compstring)
    # reusable error message
    # make sure there is at least one uppercase character in the compstring
    upcasechars = any(str.isupper(c) for c in compbare)
    if not upcasechars and compbare:
        emsg = 'invalid chemical composition "%s"' % compstring
        raise ValueError(emsg)
    # split at every upper-case letter, possibly followed by a lower case
    # one and charge specification
    namefracs = re.split('([A-Z][a-z]?(?:[1-8]?[+-])?)', compbare)[1:]
    names = namefracs[0::2]
    # use unit count when empty, convert to float otherwise
    getfraction = lambda s: (s == '' and 1.0 or float(s))
    fractions = [getfraction(w) for w in namefracs[1::2]]
    return names, fractions


def export_userScriptsEtc():
    """ function that exports user defined objects/scripts stored under
        config_base and userScript.

        This function will create a uncompressed tarball under xpdUser/Export

    Return
    ------
        archive_path : str
        path to archive file just created
    """
    F_EXT = '.tar'
    root_dir = glbl['home']
    os.chdir(root_dir)
    f_name = strftime('userScriptsEtc_%Y-%m-%dT%H%M') + F_EXT
    # extra work to avoid comple directory structure in tarball
    tar_f_name = os.path.join(root_dir, f_name)
    export_dir_list = list(
        map(lambda x: os.path.basename(x), glbl['_export_tar_dir']))
    with tar.open(tar_f_name, 'w') as f:
        for el in export_dir_list:
            f.add(el)
    archive_path = os.path.join(root_dir, f_name)
    if os.path.isfile(archive_path):
        return archive_path
    else:
        _graceful_exit(
            'Did you accidentally change write privilege to {}'.format(
                root_dir))
        print(
            'Please check your setting and try `export_userScriptsEtc()` again at command prompt')
        return


def import_userScriptsEtc():
    """Import user files that have been placed in xpdUser/Import

    Allowed files are python user-script files (extension .py),
    detector-image mask files (.npy) or files containing xpdAcq objects
    (extension .yml). Files created by running export_userScriptsEtc() are
    also allowed.  Unallowed files (anything not in the previous list) will
    be ignored.

    After import, all files in the xpdUser/import directory will be deleted
    The user can run `export_userScriptsEtc` to revert them.

    Return
    ------
        moved_list : list
        a list of file names that have been moved successfully
    """
    _f_ext_dst_dict = ['py', 'npy', 'yml']
    src_dir = glbl['import_dir']
    f_list = os.listdir(src_dir)
    if len(f_list) == 0:
        print(
            'INFO: There is no predefined user objects in {}'.format(src_dir))
        return
    # unpack every archived file in Import/
    for f in f_list:
        try:
            # shutil should handle all compressed cases
            tar_full_path = os.path.join(src_dir, f)
            shutil.unpack_archive(tar_full_path, src_dir)
        except ReadError:
            pass
    f_list = os.listdir(src_dir)  # new f_list, after unpack
    moved_list = []
    failure_list = []
    for f_name in f_list:
        if os.path.isfile(os.path.join(src_dir, f_name)):
            src_full_path = os.path.join(src_dir, f_name)
            (root, ext) = os.path.splitext(f_name)
            if ext == '.yml':
                dst_dir = glbl['yaml_dir']
                yml_dst_name = _copy_and_delete(f_name, src_full_path, dst_dir)
                moved_list.append(yml_dst_name)
            elif ext == '.py':
                dst_dir = glbl['usrScript_dir']
                py_dst_name = _copy_and_delete(f_name, src_full_path, dst_dir)
                moved_list.append(py_dst_name)
            elif ext == '.npy':
                dst_dir = glbl['config_base']
                npy_dst_name = _copy_and_delete(f_name, src_full_path, dst_dir)
                moved_list.append(npy_dst_name)
            elif ext in ('.tar', '.zip', '.gztar'):
                pass
            else:
                print('{} is not a supported format'.format(f_name))
                failure_list.append(f_name)
                pass
        else:
            # don't expect user to have directory
            print("I can only import files, not directories."
                  "Please place in the import directory either:\n"
                  "(1) all your files such as scripts, masks and xpdAcq "
                  "object yaml files\n"
                  "(2) a tar or zipped-tar archive file containing "
                  "those files".format(f_name))
            failure_list.append(f_name)
            pass
    if failure_list:
        print("Finished importing. Failed to move {}"
              "but they will leave in Import/".format(failure_list))
    return moved_list


def _copy_and_delete(f_name, src_full_path, dst_dir):
    shutil.copy(src_full_path, dst_dir)
    dst_name = os.path.join(dst_dir, f_name)
    if os.path.isfile(dst_name):
        print('{} has been successfully moved to {}'.format(f_name, dst_dir))
        os.remove(src_full_path)
        return dst_name
    else:
        print("We had a problem moving {}.\n"
              "Most likely it is not a supported file type "
              "(e.g., .yml, .py, .npy, .tar, .gz).\n"
              "It will not be available for use in xpdAcq, "
              "but it will be left in the xpdUser/Import/ directory"
              .format(f_name))
        return


class ExceltoYaml:
    # maintain regularly, aligned with spreadsheet header
    NAME_FIELD = ['Collaborators', 'Sample Maker', 'Lead Experimenter', ]
    COMMA_SEP_FIELD = ['cif name(if exists)', 'User supplied tags']
    PHASE_FIELD = ['Phase Info [required]']
    SAMPLE_NAME_FIELD = ['Sample Name [required]']
    BKGD_SAMPLE_NAME_FIELD = ['Sample-name of sample background']
    DICT_LIKE_FIELD = ['structural database ID for phases'] # return a dict
    # special key for high-dimensional sample phase mapping
    HIGH_D_MD_MAP_KEYWORD = ['gridscan_mappedin']

    # real fields goes into metadata store
    _NAME_FIELD = list(map(lambda x: x.lower().replace(' ', '_'),
                           NAME_FIELD))
    _COMMA_SEP_FIELD = list(map(lambda x: x.lower().replace(' ', '_'),
                                COMMA_SEP_FIELD))
    _SAMPLE_NAME_FIELD = list(map(lambda x: x.lower().replace(' ', '_'),
                                  SAMPLE_NAME_FIELD))
    _BKGD_SAMPLE_NAME_FIELD = list(map(lambda x: x.lower().replace(' ', '_'),
                                       BKGD_SAMPLE_NAME_FIELD))
    _PHASE_FIELD = list(map(lambda x: x.lower().replace(' ', '_'),
                            PHASE_FIELD))
    _DICT_LIKE_FIELD = list(map(lambda x: x.lower().replace(' ', '_'),
                                DICT_LIKE_FIELD))

    def __init__(self, src_dir):
        self.pd_dict = None
        self.sa_md_list = None
<<<<<<< HEAD
        self.src_dir = src_dir
=======
        self.src_dir = glbl['import_dir']
>>>>>>> 4ec7fb8b

    def load(self, saf_num):
        xl_f = [f for f in os.listdir(self.src_dir) if
                f in (str(saf_num)+'_sample.xls',
                      str(saf_num)+'_sample.xlsx')]
        if not xl_f:
            raise FileNotFoundError("no spreadsheet exists in {}\n"
                                    "have you put it in with correct "
                                    "naming scheme: '<SAF_num>_sample.xlsx'"
                                    "yet?".format(self.src_dir))

        self.pd_dict = pd.read_excel(os.path.join(self.src_dir,
                                                  xl_f.pop()),
                                     skiprows=[1])

        self.sa_md_list = self._pd_dict_to_dict_list(self.pd_dict.to_dict())

    def parse_sample_md(self):
        """parse a list of sample metadata into desired format"""
        parsed_sa_md_list = []
        for sa_md in self.sa_md_list:
            parsed_sa_md = {}
            for k, v in sa_md.items():
                k = str(k).lower()
                v = str(v)
                k = k.strip().replace(' ', '_')
                v = v.replace('/', '_')  # make sure yaml path correct

                # name fields
                if k in self._NAME_FIELD:
                    try:
                        comma_sep_list = self._comma_separate_parser(v)
                        parsed_name = []
                        for el in comma_sep_list:
                            parsed_name.extend(self._name_parser(el))
                    except ValueError:
                        parsed_name = v
                    parsed_sa_md.setdefault(k, [])
                    parsed_sa_md.get(k).extend(parsed_name)

                # phase fields
                elif k in self._PHASE_FIELD:
                    try:
                        (composition_dict,
                         phase_dict,
                         composition_str) = self._phase_parser(v)
                    except ValueError:
                        composition_dict = v
                        phase_dict = v
                    finally:
                        parsed_sa_md.update({'sample_composition':
                                             composition_dict})
                        parsed_sa_md.update({'sample_phase':
                                             phase_dict})
                        parsed_sa_md.update({'composition_string':
                                             composition_str})

                # comma separated fields
                elif k in self._COMMA_SEP_FIELD:
                    try:
                        comma_sep_list = self._comma_separate_parser(v)
                        # print("successfully parsed comma-sep-field {} -> {}"
                        #      .format(v, comma_sep_list))
                    except ValueError:
                        comma_sep_list = v
                    parsed_sa_md.setdefault(k, [])
                    parsed_sa_md.get(k).extend(comma_sep_list)

                # sample name field
                elif k in self._SAMPLE_NAME_FIELD:
                    _k = 'sample_name' # normalized name
                    parsed_sa_md.update({_k: v.replace(' ','_')})

                # bkgd name field
                elif k in self._BKGD_SAMPLE_NAME_FIELD:
                    _k = 'bkgd_sample_name'
                    parsed_sa_md.update({_k:
                                         v.strip().replace(' ', '_')})

                # dict-like field
                elif k in self._DICT_LIKE_FIELD:
                    parsed_sa_md.update({k: self._dict_like_parser(v)})

                # other fields don't need to be parsed
                else:
                    parsed_sa_md.update({k: v})

            parsed_sa_md_list.append(parsed_sa_md)
        self.parsed_sa_md_list = parsed_sa_md_list

    def create_yaml(self, bt):
        """instantiate xpdacq.beamtime.Sample objects based on parsed md

        it also validate if bkgd_sample_name has already appeared as a
        sample_name. If not, it issues a warning

        Parameters
        ----------
        bt : xpdacq.Beamtime object
            an object carries SAF, PI_last and other information

        Returns
        -------
        None
        """
        sample_name_set = set([d['sample_name'] for d in
                               self.parsed_sa_md_list])
        no_bkgd_sample_name_list = []
        for d in self.parsed_sa_md_list:
            bkgd_name = d.get('bkgd_sample_name')
            sample_name = d.get('sample_name')
            if bkgd_name not in sample_name_set:
                no_bkgd_name_list.append(sample_name)
            Sample(bt, d)
        if no_bkgd_sample_name_list:
            warnings.warn("If you want to associate a background sample,"
                          " e.g., empty kapton tube, with samples, place the"
                          " sample-name of the background sample in the"
                          " column: {}.\n"
                          "The following samples do not have "
                          "background_samples associated with them\n"
                          "(typically background samples won't have "
                          "associated background samples):\n{}\n"
                          .format(self._BKGD_SAMPLE_NAME_FIELD,
                                  no_bkgd_sample_name_list),
                          UserWarning)
        print("*** End of import Sample object ***")


    def _pd_dict_to_dict_list(self, pd_dict):
        """ parser of pd generated dict to a list of valid sample dicts

        Parameters
        ----------
        pd_dict : dict
            dict generated from pandas.to_dict method

        Return:
        -------
        sa_md_list : list
            a list of dictionaries. Each element is a sample dictionary
        """

        row_num = len(list(pd_dict.values())[0])
        sa_md_list = []
        for i in range(row_num):
            sa_md = {}
            for key in pd_dict.keys():
                sa_md.update({key: pd_dict[key][i]})
            sa_md_list.append(sa_md)

        return sa_md_list

    def _dict_like_parser(self, input_str):
        """ parser for dictionary output"""
        output_dict = {}
        dict_meta = input_str.split(',')
        for el in dict_meta:
            if len(el.split(':')) == 1:
                key = el.split(':').pop()
                val = 'N/A'  # capture default
            else:
                key, val = el.split(':')
            output_dict.update({key.strip(): val.strip()})

        return output_dict

    def _comma_separate_parser(self, input_str):
        """ parser for comma separated fields

        Parameters
        ----------
        input_str : str
            a string contains a series of units that are separated by
            commas.

        Returns
        -------
        output_list : list
            a list contains comma separated element parsed strings.
        """
        element_list = input_str.split(',')
        output_list = list(map(lambda x: x.strip(), element_list))
        return output_list

    def _name_parser(self, name_str):
        """assume a name string

        Returns
        -------
        name_list : list
            a list of strings in [<first_name>, <last_name>] form
        """
        name_list = name_str.split(' ')
        if len(name_list) > 2:
            name_list = [name_str]
        return name_list  # [first, last]

    def _phase_parser(self, phase_str):
        """parser for field with <chem formula>: <phase_amount>

        Parameters
        ----------
        phase_str : str
            a string contains a series of <chem formula> : <phase_amount>.
            Each phase is separated by a comma.

        Returns
        -------
        composition_dict : dict
            a dictionary contains {element: stoichiometry}.
        phase_dict : dict
            a dictionary contains relative ratio of phases.
        composition_str : str
            a string with the format PDF transfomation software
            takes. default is pdfgetx

        Examples
        --------
        rv = cls._phase_parser('NaCl:1, Si:2')
        rv[0] # {'Na':0.33, 'Cl':0.33, 'Si':0.67}
        rv[1] # {'Nacl':0.33, 'Si':0.67}
        rv[2] # 'Na0.33Cl0.5Si0.5'

        Raises:
        -------
        ValueError
            if ',' is not specified between phases
        """
        phase_dict = {}
        composition_dict = {}
        composition_str = ''

        compound_meta = phase_str.split(',')
        # figure out ratio between phases
        for el in compound_meta:
            el = el.strip()
            # there is no ":" in the string            
            if ':' not in el:
                # take whatever alpha numeric string before symbol
                # to be the chemical element
                symbl = [char for char in el if not char.isalnum()]
                if symbl:
                    # take the first symbol
                    symbl_ind = el.find(symbl[0])
                    com = el[:symbl_ind]
                else:
                    # simply take whole string
                    com = el
                amount = 1.0
            else:
                meta = el.split(':')
                # there is a ":" but nothing follows
                if len(meta[1])==0:
                    com = meta[0]
                    amount = 1.0
                # presumably valid input
                else:
                    com, amount = meta
            # construct phase dict
            # special case: mapping 
            if com in self.HIGH_D_MD_MAP_KEYWORD:
                phase_dict.update({com.strip(): amount.strip()})
                composition_str = 'N/A'
                composition_dict = {}
            # normal case, e.g. {'Ni':0.5, 'NaCl':0.5}
            elif isinstance(amount, str):
                amount = amount.strip()
                amount = amount.replace('%', '')

            # construct the not normalized phase dict
            phase_dict.update({com.strip(): float(amount)})

        # normalize phase ratio for composition dict
        total = sum(phase_dict.values())
        for k, v in phase_dict.items():
            ratio = round(v/total, 2)
            phase_dict[k] = ratio

        # construct composition_dict
        for k, v in phase_dict.items():
            el_list, sto_list = composition_analysis(k.strip())
            for el, sto in zip(el_list, sto_list):
                # element appears in different phases, adds up
                if el in composition_dict:
                    val = composition_dict.get(el)
                    val += sto * ratio
                    composition_dict.update({el: val})
                else:
                    # otherwise, just update it
                    composition_dict.update({el: sto * ratio})

        # finally, construct composition_str
        for k,v in sorted(composition_dict.items()):
            composition_str += str(k)+str(v)

        return composition_dict, phase_dict, composition_str

excel_to_yaml = ExceltoYaml(glbl.import_dir)


def import_sample_info(saf_num=None, bt=None, validate_only=False):
    """ import sample metadata based on a spreadsheet

    this function expects a pre-populated '<SAF_number>_sample.xls' file
    located under `xpdUser/import` directory. Corresponding Sample objects
    will be created after information stored being parsed. Please go to
    http://xpdacq.github.io for parser rules.

    Parameters
    ----------
    saf_num : int, optional
        Safety Approval Form number of beamtime. default is read from
        current Beamtime object.
    bt : xpdacq.beamtime.Beamtime, optional
        beamtime object that is going to be linked with these samples.
        default is the Beamtime object in current ipython session.
    validate_only : bool, optional
        option of validating metadata entered in spreadsheet. if
        True, program will go through entire metadata and return
        keys with invalid character but not create Sample objects.
        default to False.
    """

    if bt is None:
        error_msg = "WARNING: Beamtime object does not exist in current"\
                    "ipython session. Please make sure:\n"\
                    "1. a beamtime has been started\n"\
                    "2. double check 'bt_bt.yml' exists under "\
                    "xpdUser/config_base/yml directory.\n"\
                    "\n"\
                    "If any of these checks fails or problem "\
                    "persists, please contact beamline staff immediately"
        _check_obj('bt', error_msg)  # raise NameError if bt is not alive
        ips = get_ipython()
        bt = ips.ns_table['user_global']['bt']

    # pass to core function
    _import_sample_info(saf_num=saf_num, bt=bt,
                        validate_only=validate_only)


def _import_sample_info(saf_num=None, bt=None, validate_only=False):
    """ core function to import sample metadata based on a spreadsheet

    this function expects a pre-populated '<SAF_number>_sample.xlxs' file
    located under `xpduser/import` directory. Corresponding Sample objects
    will be created after information stored being parsed. Please go to
    http://xpdacq.github.io for parser rules.

    Parameters
    ----------
    saf_num : int, optional
        Safety Approval Form number of beamtime. default is read from
        current Beamtime object.
    bt : xpdacq.beamtime.Beamtime, optional
        beamtime object that is going to be linked with these samples.
        default is the Beamtime object in current ipython session.
    validate_only : bool, optional
        option of validating metadata entered in spreadsheet. if
        True, program will go through entire metadata and return
        keys with invalid character but not create Sample objects.
        default to False.
    """

    # at core function level, bt should strictly be Beamtime,
    # raise if it is not this case
    if not isinstance(bt, Beamtime):
        raise TypeError("WARNING: illegal Beamtime object argument!.\n"
                        "input object {} has type = {}\n"
                        "Please make sure you are handing correct object\n"
                        "or double check if you already started a beamtime"
                        .format(bt, type(bt)))
        return

    if saf_num is None:
        try:
            saf_num = bt['bt_safN']
        except KeyError:
            print("WARNING: there is no SAF number information in this "
                  "beamtime object.\n Do you feed in a valid beamtime "
                  "object?")
            return
    else:
        # user input, test if saf_num is consistent with bt
        saf_num_from_bt = bt['bt_safN']
        saf_num = str(saf_num)
        if saf_num != saf_num_from_bt:
            raise ValueError("WARNING: you give a SAF number = {}, "
                             "while SAF number of current beamtime is = {}\n"
                             "Please make sure you are using the correct "
                             "SAF number/beamtime combination"
                             .format(saf_num, saf_num_from_bt))
            return
    print('INFO: using SAF_number = {}'.format(saf_num))

<<<<<<< HEAD
    bt.samples = []
    # exclude Sample objects from reference list
    # logic: only update Sample objects that are currently in bt.list
    sp_ref = [el for el in bt._referenced_by if isinstance(el, ScanPlan)]
    bt._referenced_by = sp_ref
    excel_to_yaml.src_dir = glbl.import_dir
=======
>>>>>>> 4ec7fb8b
    excel_to_yaml.load(saf_num)
    excel_to_yaml.parse_sample_md()
    if validate_only:
        for md_dict in excel_to_yaml.parsed_sa_md_list:
            validate_dict_key(md_dict, '.', ',')
        # no invalid keys were found
        print("INFO: all metadata entered are clean and good to go")
        print("INFO: please set 'validate_only=False' and "
              "run this commend again to create Sample objects")
        return
    else:
        excel_to_yaml.create_yaml(bt)
        return excel_to_yaml<|MERGE_RESOLUTION|>--- conflicted
+++ resolved
@@ -26,48 +26,8 @@
 import pandas as pd
 
 from .glbl import glbl
-<<<<<<< HEAD
-from .beamtime import Beamtime, Sample, ScanPlan
-from .tools import validate_dict_key
-
-def _check_obj(obj_name, error_msg=None):
-    """ function to check if an object exists in current namespace
-
-    Parameter
-    ---------
-    obj_name : str
-        object name in string format
-    error_msg : str
-        error msg when target object can't be found in current
-        namespace
-    """
-    if error_msg is None:
-        error_msg = "Required object {} doesn't exist in"\
-                    "current namespace".format(obj_name)
-    ips = get_ipython()
-    if not ips.ns_table['user_global'].get(obj_name, None):
-        raise NameError(error_msg)
-    return
-
-def _timestampstr(timestamp):
-    """ convert timestamp to strftime formate """
-    timestring = datetime.datetime.fromtimestamp(float(timestamp)).strftime(
-        '%Y%m%d-%H%M%S')
-    return timestring
-
-
-def _graceful_exit(error_message):
-    try:
-        raise RuntimeError(error_message)
-        return 0
-    except Exception as err:
-        sys.stderr.write('WHOOPS: {}'.format(str(err)))
-        return 1
-
-=======
-from .tools import _check_obj, _graceful_exit
+from .tools import validate_dict_key, _check_obj, _graceful_exit
 from .beamtime import Beamtime, Sample
->>>>>>> 4ec7fb8b
 
 def composition_analysis(compstring):
     """Pulls out elements and their ratios from the config file.
@@ -251,11 +211,7 @@
     def __init__(self, src_dir):
         self.pd_dict = None
         self.sa_md_list = None
-<<<<<<< HEAD
         self.src_dir = src_dir
-=======
-        self.src_dir = glbl['import_dir']
->>>>>>> 4ec7fb8b
 
     def load(self, saf_num):
         xl_f = [f for f in os.listdir(self.src_dir) if
@@ -554,7 +510,7 @@
 
         return composition_dict, phase_dict, composition_str
 
-excel_to_yaml = ExceltoYaml(glbl.import_dir)
+excel_to_yaml = ExceltoYaml(glbl['import_dir'])
 
 
 def import_sample_info(saf_num=None, bt=None, validate_only=False):
@@ -652,15 +608,6 @@
             return
     print('INFO: using SAF_number = {}'.format(saf_num))
 
-<<<<<<< HEAD
-    bt.samples = []
-    # exclude Sample objects from reference list
-    # logic: only update Sample objects that are currently in bt.list
-    sp_ref = [el for el in bt._referenced_by if isinstance(el, ScanPlan)]
-    bt._referenced_by = sp_ref
-    excel_to_yaml.src_dir = glbl.import_dir
-=======
->>>>>>> 4ec7fb8b
     excel_to_yaml.load(saf_num)
     excel_to_yaml.parse_sample_md()
     if validate_only:
