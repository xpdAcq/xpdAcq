#!/usr/bin/env python
##############################################################################
#
# xpdacq            by Billinge Group
#                   Simon J. L. Billinge sb2896@columbia.edu
#                   (c) 2016 trustees of Columbia University in the City of
#                        New York.
#                   All rights reserved
#
# File coded by:    Timothy Liu, Simon Billinge, Tom Caswell
#
# See AUTHORS.txt for a list of people who contributed.
# See LICENSE.txt for license information.
#
##############################################################################
import uuid
import yaml
import os
import shutil
import datetime
from time import strftime
import sys
from collections import OrderedDict
import copy
from xpdacq.glbl import glbl
from xpdacq.utils import _graceful_exit

home_dir = glbl.home
yaml_dir = glbl.yaml_dir

def _get_yaml_list():
    yaml_dir = glbl.yaml_dir
    lname = os.path.join(yaml_dir,'_acqobj_list.yml')
    with open(lname, 'r') as fout:
        yaml_list = yaml.load(fout) 
    return list(yaml_list)

def _get_hidden_list():
    yaml_dir = glbl.yaml_dir
    lname = os.path.join(yaml_dir,'_hidden_objects_list.yml')
    with open(lname, 'r') as fout:
        hidden_list = yaml.load(fout) 
    return list(hidden_list)

def _update_objlist(objlist,name):
    # check whether this obj exists already if yes, don't add it again.
    if name not in objlist:
        objlist.append(name)
    return objlist

class XPD:
    objlist = []
    def _getuid(self):
        return str(uuid.uuid4())

    def export(self):
        return self.md

    def _get_obj_uid(self,name,otype):
        yamls = self.loadyamls()
        uidid = "_".join([otype,'uid'])
        for i in yamls:
            if i.name == name:
                if i.type == otype:
                    ouid = i.md[str(uidid)]
        return ouid

    def _yaml_path(self):
        os.makedirs(yaml_dir, exist_ok = True)
        return yaml_dir

    def _name_for_obj_yaml_file(self,oname,ftype):
        cleaned_oname = _clean_name(oname)
        cleaned_ftype = _clean_name(ftype)
        fname = str(cleaned_ftype) +'_'+ str(cleaned_oname) +'.yml'
        return fname

    def _yamify(self):
        '''write a yaml file for this object and place it in config_base/yml'''
        yaml_dir = glbl.yaml_dir
        lname = os.path.join(yaml_dir,'_acqobj_list.yml')
        oname = self.name
        ftype = self.type
        fname = self._name_for_obj_yaml_file(oname,ftype)
        fpath = os.path.join(self._yaml_path(), fname)
        objlist = _get_yaml_list()
        objlist = _update_objlist(objlist, fname)
        with open(lname, 'w') as fout:
            yaml.dump(objlist, fout)

        if isinstance(fpath, str):
            with open(fpath, 'w') as fout:
                yaml.dump(self, fout)
        else:
            yaml.dump(self, fpath)
        return fpath

    def loadyamls(self):
        yaml_dir = glbl.yaml_dir
        yaml_list = _get_yaml_list()
        olist = []
        for f in yaml_list:
            fname = os.path.join(yaml_dir,f)
            with open(fname, 'r') as fout:
                olist.append(yaml.load(fout))
        return olist

    @classmethod
    def list(cls, type=None):
        olist = cls.loadyamls(cls)
        hlist = _get_hidden_list()
        if type is None:
            iter = 0
            for i in olist:
                iter += 1
                #myuid = i._get_obj_uid(i.name,i.type)
                if iter-1 not in hlist:
                    print(i.type+' object '+str(i.name)+' has list index ', iter-1)#'and uid',myuid[:6])
        else:
            iter = 0
            for i in olist:
                iter += 1
                if i.type == type:
                    if iter-1 not in hlist:
                        print(i.type+' object '+str(i.name)+' has list index ', iter-1)
        print('Use bt.get(index) to get the one you want')

    def hide(self,index):
        hidden_list = _get_hidden_list()
        hidden_list.append(index)
        yaml_dir = glbl.yaml_dir
        hname = os.path.join(yaml_dir,'_hidden_objects_list.yml')
        fo = open(hname, 'w')
        yaml.dump(hidden_list, fo)
        return hidden_list

    def unhide(self,index):
        hidden_list = _get_hidden_list()
        while index in hidden_list: 
            hidden_list.remove(index)
        yaml_dir = glbl.yaml_dir
        hname = os.path.join(yaml_dir,'_hidden_objects_list.yml')
        fo = open(hname, 'w')
        yaml.dump(hidden_list, fo)
        return hidden_list

    def _init_dark_scan_list(self):
        dark_scan_list = []
        with open(glbl.dk_yaml,'w') as f:
            yaml.dump(dark_scan_list, f)

    @classmethod
    def get(cls, index):
        list = cls.loadyamls(cls)
        return list[index]
    
    def set_wavelength(self,wavelength):
        self.md.update({'bt_wavelength': _clean_md_input(wavelength)})
        self._yamify()

class Beamtime(XPD):
    ''' Class that holds basic information to current beamtime 
    
    Parameters
    ----------
    pi_last : str
        last name of PI to this beamtime
    
    safn : str
        SAF number to this beamtime
    
    wavelength : float
        optional but it is strongly recommended to enter. x-ray wavelength to this beamtime, it will be used during data deduction
    
    experimenters : list
        optional. a list of tuples that are made of (last_name, first_name, id) of each experimenter involved.
    
    **kwargs : dict
        optional. a dictionary for user-supplied information.
    ''' 
    def __init__(self, pi_last, safn, wavelength=None, experimenters=[], **kwargs):
        self.name = 'bt'
        self.type = 'bt'
        self.md = {'bt_piLast': _clean_md_input(pi_last), 'bt_safN': _clean_md_input(safn), 
                    'bt_usermd':_clean_md_input(kwargs)}
        self.md.update({'bt_wavelength': _clean_md_input(wavelength)})
        self.md.update({'bt_experimenters': _clean_md_input(experimenters)})

        #initialize the objlist yaml file if it doesn't exist
        yaml_dir = glbl.yaml_dir
        lname = os.path.join(yaml_dir,'_acqobj_list.yml')
        hname = os.path.join(yaml_dir,'_hidden_objects_list.yml')
        dname = os.path.join(yaml_dir,'_dk_objects_list.yml')
        if not os.path.isfile(lname):
            objlist = []
            fo = open(lname, 'w')
            yaml.dump(objlist, fo)
        if not os.path.isfile(hname):
            hidlist = []
            fo = open(hname, 'w')
            yaml.dump(hidlist, fo)
        if not os.path.isfile(dname):
            dklist = []
            fo = open(dname, 'w')
            yaml.dump(dklist, fo)
   
        fname = self._name_for_obj_yaml_file(self.name,self.type)
        objlist = _get_yaml_list()
        # get objlist from yaml file
        if fname in objlist:
            olduid = self._get_obj_uid(self.name,self.type)
            self.md.update({'bt_uid': olduid})
        else:
            self.md.update({'bt_uid': self._getuid()})
        self._yamify()

class Experiment(XPD):
    ''' class that holds experiment information 
    
    Parameters
    ----------
    expname : str
        name to this experiment
    
    beamtime : xpdAcq.beamtime.Beamtime object
        object to current beamtime
    
    **kwargs : dict
        optional. a dictionary for user-supplied information.
    ''' 
    def __init__(self, expname, beamtime, **kwargs):
        self.bt = beamtime
        self.name = _clean_md_input(expname)
        self.type = 'ex'
        self.md = self.bt.md
        self.md.update({'ex_name': self.name})
        self.md.update({'ex_uid': self._getuid()})
        self.md.update({'ex_usermd':_clean_md_input(kwargs)})
        fname = self._name_for_obj_yaml_file(self.name,self.type)
        objlist = _get_yaml_list()
        # get objlist from yaml file
        if fname in objlist:
            olduid = self._get_obj_uid(self.name,self.type)
            self.md.update({'ex_uid': olduid})
        else:
            self.md.update({'ex_uid': self._getuid()})
        self._yamify()

class Sample(XPD):
    ''' class that holds sample information 
    
    Parameters
    ----------
    samname : str
        name to this sample
    
    experiment : xpdAcq.beamtime.Experiment object
        object that contains information of experiment
    
    **kwargs : dict
        optional. a dictionary for user-supplied information.
    '''
    def __init__(self, samname, experiment, **kwargs):
        self.name = _clean_md_input(samname)
        self.type = 'sa'
        self.ex = experiment
        self.md = self.ex.md
        self.md.update({'sa_name': self.name})
        self.md.update({'sa_uid': self._getuid()})
        self.md.update({'sa_usermd': _clean_md_input(kwargs)})
        fname = self._name_for_obj_yaml_file(self.name,self.type)
        objlist = _get_yaml_list()
        # get objlist from yaml file
        if fname in objlist:
            olduid = self._get_obj_uid(self.name,self.type)
            self.md.update({'sa_uid': olduid})
        else:
            self.md.update({'sa_uid': self._getuid()})
        self._yamify()

class ScanPlan(XPD):
<<<<<<< HEAD
    '''ScanPlan object that defines scans to run.  To run them: prun(Sample,ScanPlan)

    Arguments:
    scanname - string - scan name.  Important as new scans will overwrite older
           scans with the same name.
    scan_type - string - type of scan. allowed values are 'ct','tseries', 'Tramp' 
           where  ct=count, tseries=time series (series of counts),
           and Tramp=Temperature ramp.
    scan_params - dictionary - contains all scan parameters that will be passed
           and used at run-time.  Don't make typos in the dictionary keywords
           or your scans won't work.  The list of allowed keywords is in the
           documentation, but 'exposure' sets exposure time and is all that is needed
           for a simple count. 'num' and 'delay' are the number of images and the
           delay time between exposures in a tseries. In Tramps as well as 'exposure' 
           the required keys are 'Tstart', 'Tstop', 'Tstep'.
    shutter - bool - default=True.  If True, in-hutch fast shutter will be opened before a scan and
                closed afterwards.  Otherwise control of the shutter is left external. Set to False
                if you want to control the shutter by hand.
    '''
    def __init__(self, name, scanplan_type = '', scanplan_params = {},
            dk_window = None, shutter=True, **kwargs):

        _ct_required_params = ['exposure']
        _tseries_required_params = ['exposure', 'delay', 'num']
        _Tramp_required_params = ['exposure', 'startingT', 'endingT', 'Tstep']
        # extra efforts to keep print order later
        _ordered_sp_params = _ct_required_params.copy()
        _ordered_sp_params.extend(_tseries_required_params)
        _ordered_sp_params.extend(_Tramp_required_params)
        _sp_params_list = list(OrderedDict.fromkeys(_ordered_sp_params))
        _sp_name = name.strip()
        _control_params = '' # str represents control options.
        if not scanplan_type or not scanplan_params:
            (scanplan_type, scanplan_params) = self._scanplan_name_parser(_sp_name)
=======
    '''ScanPlan class  that defines scan plan to run.  
    
    To run it ``prun(Sample,ScanPlan)``
    
    Parameters
    ----------
    scanoplanname : str
        scanplan name.  Important as new scanplans will overwrite older ones with the same name.
   
    scan_type : str
        type of scanplan. Currently allowed values are 'ct','tseries', 'Tramp' 
        where  ct=count, tseries=time series (series of counts), and Tramp=Temperature ramp.
    
    scan_params : dict
        contains all scan parameters that will be passed and used at run-time
        Don't make typos in the dictionary keywords or your scans won't work.
        Entire list of allowed keywords is in the documentation on https://xpdacq.github.io/
        Here is are examples of properly instatiated ScanPlan object:
          * ct_sp = ('<ct name>', 'ct',  {'exposure': <exposure time in S>})
          * tseries_sp = ('<tseries name>', 'tseries', {'exposure':'<exposure time in S>, 'num':<total count>, 'delay':<delay between count in S>})
          * Tramp_sp = ('<Tramp name>', 'Tramp', {'exposure':'<exposure time in S>, 'sartingT':<in K>, 'endinT':<in K>, 'Tstep':<in K>})
    
    shutter : bool
        default is True. If True, in-hutch fast shutter will be opened before a scan and closed afterwards.
        Otherwise control of the shutter is left external. Set to False if you want to control the shutter by hand.
    
    livetable : bool
        default is True. It gives LiveTable output when True, not otherwise
    
    verify_write : bool
        default is False. This verifies that tiff files have been written for each event.
        It introduces a significant overhead so mostly used for testing.
    '''

    def __init__(self,name, scanplan_type, scanplan_params, dk_window = None, shutter=True, livetable=True, verify_write=False, **kwargs):
        self.name = _clean_md_input(name)
>>>>>>> dd4ba510
        self.type = 'sp'
        self.scanplan = _clean_md_input(scanplan_type)
        self.sp_params = scanplan_params # sp_parms is a dictionary
        self._plan_validator()

        self.shutter = shutter
        self.md = {}

        self.md.update({'sp_params': scanplan_params})
        self.md.update({'sp_type': _clean_md_input(self.scanplan)})
        self.md.update({'sp_usermd':_clean_md_input(kwargs)})
        if self.shutter:
            self.md.update({'sp_shutter_control':'in-scan'})
        else:
            self.md.update({'sp_shutter_control':'external'})
            _control_params += 'nS' # only wirte down non-default behavior

        if not dk_window:
            dk_window = glbl.dk_window
        self.md.update({'sp_dk_window': dk_window})

        # scanplan name should include options in sub_dict, generate it at the last moment
        if _control_params:
            sp_name = '_'.join([_sp_name, _control_params])
        else:
            sp_name = _sp_name
        self.name = sp_name
        self.md.update({'sp_name': _clean_md_input(self.name)})
        print('You have created a "{}" type ScanPlan with name = "{}"'.format(scanplan_type, sp_name))
        print('Corresponding scan parameters are:')
        # extra efforts to keep printing order
        for i in range(len(_sp_params_list)):
            el = _sp_params_list[i]
            try:
                print('{} = {}'.format(el, self.md['sp_params'][el]))
            except KeyError:
                # all errors should be handled before this step
                pass
        print('with fast-shutter control = {}'.format(self.shutter))
        fname = self._name_for_obj_yaml_file(self.name,self.type)
        objlist = _get_yaml_list()
        # get objlist from yaml file
        if fname in objlist:
            olduid = self._get_obj_uid(self.name,self.type)
            self.md.update({'sp_uid': olduid})
        else:
            self.md.update({'sp_uid': self._getuid()})
        self._yamify()

    def _scanplan_name_parser(self, sp_name):
        ''' function to parse name of ScanPlan object into parameters fed into ScanPlan

        expected format for each type is following:
        1) 'ct_10' means Count scan with 10s exposure time in total
        2) 'Tramp_10_300_200_5' means temperature ramp from 300k to 200k with 5k step and 10s exposure time each
        3) 'tseries_10_60_5' means time series scan of 10s exposure time each scan 
            and run for 5 scans with 60s delay between them.
        '''
        _ct_required_params = ['exposure']
        _tseries_required_params = ['exposure', 'delay', 'num']
        _Tramp_required_params = ['exposure', 'startingT', 'endingT', 'Tstep']
       
        _ct_optional_params = ['det','subs_dict']
        _Tramp_optional_params = ['det', 'subs_dict']
        _tseries_optional_params = ['det', 'subs_dict']
         
        parsed_object = sp_name.split('_', maxsplit = 4+3) # 3 is error tolerance
        scanplan_type = parsed_object[0]
        # turn parameters into floats
        _sp_params = []
        for i in range(1, len(parsed_object)):
            _sp_params.append(float(parsed_object[i]))
        # assgin exposure as it is common
        exposure = _sp_params[0]
        sp_params = {'exposure':exposure}
        if scanplan_type not in glbl._allowed_scanplan_type:
            sys.exit(_graceful_exit('''{} is not a supported ScanPlan type under current version of xpdAcq.
                                    Current supported type are {}.
                                    Please go to http://xpdacq.github.io for more information or request
                                    '''.format(scanplan_type, glbl._allowed_scanplan_type)))
        if scanplan_type == 'ct' and len(_sp_params) == 1: # exposure
            return (scanplan_type, sp_params)
        elif scanplan_type == 'Tramp' and len(_sp_params) == 4: # exposure, startingT, endingT, Tstep
            sp_params.update({'startingT': _sp_params[1], 'endingT': _sp_params[2], 'Tstep': _sp_params[3]})
            return (scanplan_type, sp_params)
        elif scanplan_type == 'tseries' and len(_sp_params) == 3: # exposure, delay, num
            sp_params.update({'delay': _sp_params[1], 'num': int(_sp_params[2])})
            return (scanplan_type, sp_params)
        else:
            sys.exit(_graceful_exit('''I can't parse your scanplan name {} into corresponding parameters.
                                    Please do ``ScanPlan?`` to find out currently supported conventions.
                                    or you can define your scanplan parameter dictionary explicitly.
                                    For more information, go to http://xpdacq.github.io
                                    '''.format(sp_name)))

    def _plan_validator(self):
        ''' Validator for ScanPlan object

        It validates if required scan parameters for certain scan type are properly defined in object

        Parameters
        ----------
            scan_type : str
                scan tyoe of XPD Scan object
        '''
        # based on structures in xpdacq.xpdacq.py
        _Tramp_required_params = ['startingT', 'endingT', 'Tstep', 'exposure']
        _Tramp_optional_params = ['det', 'subs_dict']

        _ct_required_params = ['exposure']
        _ct_optional_params = ['det','subs_dict'] 
        # leave optional parameter list here, in case we need to use them in the future
        
        
        # params in tseries is not completely finalized
        _tseries_required_params = ['exposure', 'delay', 'num']
        
        if self.scanplan == 'ct':
            for el in _ct_required_params:
                try:
                    self.sp_params[el]
                except KeyError:
                    print('It seems you are using a Count scan but the scan_params dictionary does not contain "{}"which is needed.'.format(el))
                    print('Please use uparrow to edit and retry making your ScanPlan object')
                    sys.exit('Please ignore this RunTime error and continue, using the hint above if you like')

        elif self.scanplan == 'Tramp':
            for el in _Tramp_required_params:
                try:
                   self.sp_params[el]
                except KeyError:
                   print('It seems you are using a temperature ramp scan but the scan_params dictionary does not contain {} which is needed.'.format(el))
                   print('Please use uparrow to edit and retry making your ScanPlan object')
                   sys.exit('Please ignore this RunTime error and continue, using the hint above if you like')
        
        elif self.scanplan == 'tseries':
           for el in _tseries_required_params:
               try:
                   self.sp_params[el]
               except KeyError:
                   print('It seems you are using a tseries scan but the scan_params dictionary does not contain {} which is needed.'.format(el))
                   print('Please use uparrow to edit and retry making your ScanPlan object')
                   sys.exit('Please ignore this RunTime error and continue, using the hint above if you like')
        else:
            print('It seems you are defining an unknown scan')
            print('Please use uparrow to edit and retry making your ScanPlan object')
            sys.exit('Please ignore this RunTime error and continue, using the hint above if you like')

class _Union(XPD):
    def __init__(self,sample,scan):
        self.type = 'cmdo'
        self.sc = scan
        self.sa = sample
        self.md = self.sc.md
        self.md.update(self.sa.md)
 #       self._yamify()    # no need to yamify this

class Scan(XPD):
    ''' a scan class that is the joint unit of Sample and ScanPlan objects
    
    Scan class supports following ways of assigning Sample, ScanPlan objects:
    1) bt.get(<object_index>), eg. Scan(bt.get(2), bt.get(5))
    2) name of acquire object, eg. Scan('my_experiment', 'ct1s')
    3) index to acquire object, eg. Scan(2,5)
    All of above assigning methods can be used in a mix way.

    Parameters:
    -----------
    sample: xpdacq.beamtime.Sample
        instance of Sample class that holds sample related metadata
    
    scanplan: xpdacq.beamtime.ScanPlan
        instance of ScanPlan calss that hold scanplan related metadata

    '''
    def __init__(self,sample, scanplan):
        self.type = 'sc'
        _sa = self._execute_obj_validator(sample, 'sa', Sample)
        _sp = self._execute_obj_validator(scanplan, 'sp', ScanPlan)  
        self.sa = _sa 
        self.sp = _sp 
        # create a new dict copy.
        self.md = dict(self.sp.md)
        self.md.update(self.sa.md)
    
    def _execute_obj_validator(self, input_obj, expect_yml_type, expect_class):
        parsed_obj = self._object_parser(input_obj, expect_yml_type)
        output_obj = self._acq_object_validator(parsed_obj, expect_class)
        return output_obj
    
    def _object_parser(self, input_obj, expect_yml_type):
        '''a priviate parser for arbitrary object input
        '''
        FEXT = '.yml'
        e_msg_str_type = '''Can't find your "{} object {}". Please do bt.list() to make sure you type right name'''.format(expect_yml_type, input_obj)
        e_msg_ind_type = '''Can't find object with index {}. Please do bt.list() to make sure you type correct index'''.format(input_obj)
        if isinstance(input_obj, str):
            yml_list = _get_yaml_list()
            # note: el.split('_', maxsplit=1) = (yml_type, yml_name)
            yml_name_found = [el for el in yml_list if el.split('_', maxsplit=1)[0] == expect_yml_type
                            and el.split('_', maxsplit=1)[1] == input_obj+FEXT]
            if yml_name_found:
                with open(os.path.join(glbl.yaml_dir, yml_name_found[-1]), 'r') as f_out:
                    output_obj = yaml.load(f_out)
                return output_obj
            else:
                # if still can't find it after going over entire list
                sys.exit(_graceful_exit(e_msg_str_type))
        elif isinstance(input_obj, int):
            try:
                output_obj = self.get(input_obj)
                return output_obj
            except IndexError:
                sys.exit(_graceful_exit(e_msg_ind_type))
        else:
            # let xpdAcq object validator deal with other cases
            return input_obj
    
    def _acq_object_validator(self, input_obj, expect_class):
        ''' filter of object class to Scan
        '''
        if isinstance(input_obj, expect_class):
            return input_obj
        else:
            # necessary. using _graceful_exit will burry useful error message
            # comforting message comes after this TypeError
            raise TypeError('''Incorrect object assignment on {}.
Remember xpdAcq like to think "run this Sample(sa) with this ScanPlan(sp)"
Please do bt.list() to make sure you are handing correct object type'''.format(expect_class))

def _clean_name(name,max_length=25):
    '''strips a string, but also removes internal whitespace
    '''
    if not isinstance(name,str):
        sys.exit(_graceful_exit('Your input, {}, appears not to be a string. Please try again'.format(str(name))))
    cleaned = "".join(name.split())
    if len(cleaned) > max_length:
        sys.exit(_graceful_exit('Please try a name for your object that is < {} characters long'.format(str(max_length))))
    return cleaned

def _clean_md_input(obj):
    ''' strip white space '''
    if isinstance(obj, str):
        return obj.strip()
    elif isinstance(obj, list):
        clean_list = [_clean_md_input(i) for i in obj]
        return clean_list
    elif isinstance(obj, tuple):
        clean_tuple = tuple([_clean_md_input(i) for i in obj])
        return clean_tuple
    # fixme if we need it, but dicts won't be cleaned recursively......
    elif isinstance(obj, dict):
        clean_dict = dict()
        for k,v in obj.items():
            if isinstance(k, str):
                clean_key = k.strip()
            else: # if not string, just pass
                clean_key = k
            if isinstance(v, str):
                clean_val = v.strip()
            else: # if not string, just pass
                clean_val = v
            clean_dict[clean_key] = clean_val
        return clean_dict

    else:
        return obj<|MERGE_RESOLUTION|>--- conflicted
+++ resolved
@@ -279,7 +279,6 @@
         self._yamify()
 
 class ScanPlan(XPD):
-<<<<<<< HEAD
     '''ScanPlan object that defines scans to run.  To run them: prun(Sample,ScanPlan)
 
     Arguments:
@@ -314,44 +313,6 @@
         _control_params = '' # str represents control options.
         if not scanplan_type or not scanplan_params:
             (scanplan_type, scanplan_params) = self._scanplan_name_parser(_sp_name)
-=======
-    '''ScanPlan class  that defines scan plan to run.  
-    
-    To run it ``prun(Sample,ScanPlan)``
-    
-    Parameters
-    ----------
-    scanoplanname : str
-        scanplan name.  Important as new scanplans will overwrite older ones with the same name.
-   
-    scan_type : str
-        type of scanplan. Currently allowed values are 'ct','tseries', 'Tramp' 
-        where  ct=count, tseries=time series (series of counts), and Tramp=Temperature ramp.
-    
-    scan_params : dict
-        contains all scan parameters that will be passed and used at run-time
-        Don't make typos in the dictionary keywords or your scans won't work.
-        Entire list of allowed keywords is in the documentation on https://xpdacq.github.io/
-        Here is are examples of properly instatiated ScanPlan object:
-          * ct_sp = ('<ct name>', 'ct',  {'exposure': <exposure time in S>})
-          * tseries_sp = ('<tseries name>', 'tseries', {'exposure':'<exposure time in S>, 'num':<total count>, 'delay':<delay between count in S>})
-          * Tramp_sp = ('<Tramp name>', 'Tramp', {'exposure':'<exposure time in S>, 'sartingT':<in K>, 'endinT':<in K>, 'Tstep':<in K>})
-    
-    shutter : bool
-        default is True. If True, in-hutch fast shutter will be opened before a scan and closed afterwards.
-        Otherwise control of the shutter is left external. Set to False if you want to control the shutter by hand.
-    
-    livetable : bool
-        default is True. It gives LiveTable output when True, not otherwise
-    
-    verify_write : bool
-        default is False. This verifies that tiff files have been written for each event.
-        It introduces a significant overhead so mostly used for testing.
-    '''
-
-    def __init__(self,name, scanplan_type, scanplan_params, dk_window = None, shutter=True, livetable=True, verify_write=False, **kwargs):
-        self.name = _clean_md_input(name)
->>>>>>> dd4ba510
         self.type = 'sp'
         self.scanplan = _clean_md_input(scanplan_type)
         self.sp_params = scanplan_params # sp_parms is a dictionary
