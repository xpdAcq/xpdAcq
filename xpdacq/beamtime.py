#!/usr/bin/env python
##############################################################################
#
# xpdacq            by Billinge Group
#                   Simon J. L. Billinge sb2896@columbia.edu
#                   (c) 2016 trustees of Columbia University in the City of
#                        New York.
#                   All rights reserved
#
# File coded by:    Timothy Liu, Simon Billinge, Tom Caswell
#
# See AUTHORS.txt for a list of people who contributed.
# See LICENSE.txt for license information.
#
##############################################################################
import uuid
import yaml
import os
import shutil
import datetime
from time import strftime
import sys
from collections import OrderedDict
import copy
from xpdacq.glbl import glbl
from xpdacq.utils import _graceful_exit

from bluesky.plans import Plan

home_dir = glbl.home
yaml_dir = glbl.yaml_dir

def _get_yaml_list():
    yaml_dir = glbl.yaml_dir
    lname = os.path.join(yaml_dir,'_acqobj_list.yml')
    with open(lname, 'r') as fout:
        yaml_list = yaml.load(fout) 
    return list(yaml_list)

def _get_hidden_list():
    yaml_dir = glbl.yaml_dir
    lname = os.path.join(yaml_dir,'_hidden_objects_list.yml')
    with open(lname, 'r') as fout:
        hidden_list = yaml.load(fout) 
    return list(hidden_list)

def _update_objlist(objlist,name):
    # check whether this obj exists already if yes, don't add it again.
    if name not in objlist:
        objlist.append(name)
    return objlist

class XPD:
    objlist = []
    def _getuid(self):
        return str(uuid.uuid4())

    def export(self):
        return self.md

    def _get_obj_uid(self,name,otype):
        yamls = self.loadyamls()
        uidid = "_".join([otype,'uid'])
        for i in yamls:
            if i.name == name:
                if i.type == otype:
                    ouid = i.md[str(uidid)]
        return ouid

    def _yaml_path(self):
        os.makedirs(yaml_dir, exist_ok = True)
        return yaml_dir

    def _name_for_obj_yaml_file(self,oname,ftype):
        cleaned_oname = _clean_name(oname)
        cleaned_ftype = _clean_name(ftype)
        fname = str(cleaned_ftype) +'_'+ str(cleaned_oname) +'.yml'
        return fname

    def _yamify(self):
        '''write a yaml file for this object and place it in config_base/yml'''
        yaml_dir = glbl.yaml_dir
        lname = os.path.join(yaml_dir,'_acqobj_list.yml')
        oname = self.name
        ftype = self.type
        fname = self._name_for_obj_yaml_file(oname,ftype)
        fpath = os.path.join(self._yaml_path(), fname)
        objlist = _get_yaml_list()
        objlist = _update_objlist(objlist, fname)
        with open(lname, 'w') as fout:
            yaml.dump(objlist, fout)

        if isinstance(fpath, str):
            with open(fpath, 'w') as fout:
                yaml.dump(self, fout)
        else:
            yaml.dump(self, fpath)
        return fpath

    def loadyamls(self):
        yaml_dir = glbl.yaml_dir
        yaml_list = _get_yaml_list()
        olist = []
        for f in yaml_list:
            fname = os.path.join(yaml_dir,f)
            with open(fname, 'r') as fout:
                olist.append(yaml.load(fout))
        return olist

    @classmethod
    def list(cls, type=None):
        olist = cls.loadyamls(cls)
        hlist = _get_hidden_list()
        if type is None:
            iter = 0
            for i in olist:
                iter += 1
                #myuid = i._get_obj_uid(i.name,i.type)
                if iter-1 not in hlist:
                    print(i.type+' object '+str(i.name)+' has list index ', iter-1)#'and uid',myuid[:6])
        else:
            iter = 0
            for i in olist:
                iter += 1
                if i.type == type:
                    if iter-1 not in hlist:
                        print(i.type+' object '+str(i.name)+' has list index ', iter-1)
        print('Use bt.get(index) to get the one you want')

    def hide(self,index):
        hidden_list = _get_hidden_list()
        hidden_list.append(index)
        yaml_dir = glbl.yaml_dir
        hname = os.path.join(yaml_dir,'_hidden_objects_list.yml')
        fo = open(hname, 'w')
        yaml.dump(hidden_list, fo)
        return hidden_list

    def unhide(self,index):
        hidden_list = _get_hidden_list()
        while index in hidden_list: 
            hidden_list.remove(index)
        yaml_dir = glbl.yaml_dir
        hname = os.path.join(yaml_dir,'_hidden_objects_list.yml')
        fo = open(hname, 'w')
        yaml.dump(hidden_list, fo)
        return hidden_list

    def _init_dark_scan_list(self):
        dark_scan_list = []
        with open(glbl.dk_yaml,'w') as f:
            yaml.dump(dark_scan_list, f)

    @classmethod
    def get(cls, index):
        list = cls.loadyamls(cls)
        return list[index]
    
    def set_wavelength(self,wavelength):
        self.md.update({'bt_wavelength': _clean_md_input(wavelength)})
        self._yamify()

class Beamtime(XPD):
    ''' Class that holds basic information to current beamtime 
    
    Parameters
    ----------
    pi_last : str
        last name of PI to this beamtime
    
    safn : str
        SAF number to this beamtime
    
    wavelength : float
        optional but it is strongly recommended to enter. x-ray wavelength to this beamtime, it will be used during data deduction
    
    experimenters : list
        optional. a list of tuples that are made of (last_name, first_name, id) of each experimenter involved.
    
    **kwargs : dict
        optional. a dictionary for user-supplied information.
    ''' 
    def __init__(self, pi_last, safn, wavelength=None, experimenters=[], **kwargs):
        self.name = 'bt'
        self.type = 'bt'
        self.md = {'bt_piLast': _clean_md_input(pi_last), 'bt_safN': _clean_md_input(safn), 
                    'bt_usermd':_clean_md_input(kwargs)}
        self.md.update({'bt_wavelength': _clean_md_input(wavelength)})
        self.md.update({'bt_experimenters': _clean_md_input(experimenters)})

        #initialize the objlist yaml file if it doesn't exist
        yaml_dir = glbl.yaml_dir
        lname = os.path.join(yaml_dir,'_acqobj_list.yml')
        hname = os.path.join(yaml_dir,'_hidden_objects_list.yml')
        dname = os.path.join(yaml_dir,'_dk_objects_list.yml')
        if not os.path.isfile(lname):
            objlist = []
            fo = open(lname, 'w')
            yaml.dump(objlist, fo)
        if not os.path.isfile(hname):
            hidlist = []
            fo = open(hname, 'w')
            yaml.dump(hidlist, fo)
        if not os.path.isfile(dname):
            dklist = []
            fo = open(dname, 'w')
            yaml.dump(dklist, fo)
   
        fname = self._name_for_obj_yaml_file(self.name,self.type)
        objlist = _get_yaml_list()
        # get objlist from yaml file
        if fname in objlist:
            olduid = self._get_obj_uid(self.name,self.type)
            self.md.update({'bt_uid': olduid})
        else:
            self.md.update({'bt_uid': self._getuid()})
        self._yamify()

class Experiment(XPD):
    ''' class that holds experiment information 
    
    Parameters
    ----------
    expname : str
        name to this experiment
    
    beamtime : xpdAcq.beamtime.Beamtime object
        object to current beamtime
    
    **kwargs : dict
        optional. a dictionary for user-supplied information.
    ''' 
    def __init__(self, expname, beamtime, **kwargs):
        self.bt = beamtime
        self.name = _clean_md_input(expname)
        self.type = 'ex'
        self.md = self.bt.md
        self.md.update({'ex_name': self.name})
        self.md.update({'ex_uid': self._getuid()})
        self.md.update({'ex_usermd':_clean_md_input(kwargs)})
        fname = self._name_for_obj_yaml_file(self.name,self.type)
        objlist = _get_yaml_list()
        # get objlist from yaml file
        if fname in objlist:
            olduid = self._get_obj_uid(self.name,self.type)
            self.md.update({'ex_uid': olduid})
        else:
            self.md.update({'ex_uid': self._getuid()})
        self._yamify()

class Sample(XPD):
    ''' class that holds sample information 
    
    Parameters
    ----------
    samname : str
        name to this sample
    
    experiment : xpdAcq.beamtime.Experiment object
        object that contains information of experiment
    
    **kwargs : dict
        optional. a dictionary for user-supplied information.
    '''
    def __init__(self, samname, experiment, **kwargs):
        self.name = _clean_md_input(samname)
        self.type = 'sa'
        self.ex = experiment
        self.md = self.ex.md
        self.md.update({'sa_name': self.name})
        self.md.update({'sa_uid': self._getuid()})
        self.md.update({'sa_usermd': _clean_md_input(kwargs)})
        fname = self._name_for_obj_yaml_file(self.name,self.type)
        objlist = _get_yaml_list()
        # get objlist from yaml file
        if fname in objlist:
            olduid = self._get_obj_uid(self.name,self.type)
            self.md.update({'sa_uid': olduid})
        else:
            self.md.update({'sa_uid': self._getuid()})
        self._yamify()

class ScanPlan(XPD):
<<<<<<< HEAD
    '''ScanPlan object that defines scans to run.  To run them: prun(Sample,ScanPlan)

    Arguments:
    scanname - string - scan name.  Important as new scans will overwrite older
           scans with the same name.
    scan_type - string - type of scan. allowed values are 'ct','tseries', 'Tramp' 
           where  ct=count, tseries=time series (series of counts),
           and Tramp=Temperature ramp.
    scan_params - dictionary - contains all scan parameters that will be passed
           and used at run-time.  Don't make typos in the dictionary keywords
           or your scans won't work.  The list of allowed keywords is in the
           documentation, but 'exposure' sets exposure time and is all that is needed
           for a simple count. 'num' and 'delay' are the number of images and the
           delay time between exposures in a tseries. In Tramps as well as 'exposure' 
           the required keys are 'Tstart', 'Tstop', 'Tstep'.
    shutter - bool - default=True.  If True, in-hutch fast shutter will be opened before a scan and
                closed afterwards.  Otherwise control of the shutter is left external. Set to False
                if you want to control the shutter by hand.
=======
    '''ScanPlan class  that defines scan plan to run.

    To run it ``prun(Sample,ScanPlan)``

    Parameters
    ----------
    scanoplanname : str
        scanplan name.  Important as new scanplans will overwrite older ones with the same name.

    scan_type : str
        type of scanplan. Currently allowed values are 'ct','tseries', 'Tramp' 
        where  ct=count, tseries=time series (series of counts), and Tramp=Temperature ramp.

    scan_params : dict
        contains all scan parameters that will be passed and used at run-time
        Don't make typos in the dictionary keywords or your scans won't work.
        Entire list of allowed keywords is in the documentation on https://xpdacq.github.io/
        Here is are examples of properly instatiated ScanPlan object:
          * ct_sp = ('<ct name>', 'ct',  {'exposure': <exposure time in S>})
          * tseries_sp = ('<tseries name>', 'tseries', {'exposure':'<exposure time in S>, 'num':<total count>, 'delay':<delay between count in S>})
          * Tramp_sp = ('<Tramp name>', 'Tramp', {'exposure':'<exposure time in S>, 'sartingT':<in K>, 'endinT':<in K>, 'Tstep':<in K>})

    shutter : bool
        default is True. If True, in-hutch fast shutter will be opened before a scan and closed afterwards.
        Otherwise control of the shutter is left external. Set to False if you want to control the shutter by hand.

    livetable : bool
        default is True. It gives LiveTable output when True, not otherwise

    verify_write : bool
        default is False. This verifies that tiff files have been written for each event.
        It introduces a significant overhead so mostly used for testing.
>>>>>>> c290e2b4
    '''
    def __init__(self, name, scanplan_type = '', scanplan_params = {},
            dk_window = None, shutter=True, **kwargs):

<<<<<<< HEAD
        _ct_required_params = ['exposure']
        _tseries_required_params = ['exposure', 'delay', 'num']
        _Tramp_required_params = ['exposure', 'startingT', 'endingT', 'Tstep']
        # extra efforts to keep print order later
        _ordered_sp_params = _ct_required_params.copy()
        _ordered_sp_params.extend(_tseries_required_params)
        _ordered_sp_params.extend(_Tramp_required_params)
        _sp_params_list = list(OrderedDict.fromkeys(_ordered_sp_params))
        _sp_name = name.strip()
        _control_params = '' # str represents control options.
        if not scanplan_type or not scanplan_params:
            (scanplan_type, scanplan_params) = self._scanplan_name_parser(_sp_name)
        self.type = 'sp'
        self.scanplan = _clean_md_input(scanplan_type)
        self.sp_params = scanplan_params # sp_parms is a dictionary
=======
    def __init__(self,name, scanplan_type,
            scanplan_params = {}, dk_window = None, shutter=True,
            livetable=True, verify_write=False, **kwargs):
        self.name = _clean_md_input(name)
        self.type = 'sp'
        self.scanplan = _clean_md_input(scanplan_type)
        self.sp_params = scanplan_params # sc_parms is a dictionary
        self._is_bs = False # priviate attribute
        if 'bluesky_plan' in self.sp_params:
            self._is_bs = True
>>>>>>> c290e2b4
        self._plan_validator()

        self.shutter = shutter
        self.md = {}

        self.md.update({'sp_params': scanplan_params})
        self.md.update({'sp_type': _clean_md_input(self.scanplan)})
        self.md.update({'sp_usermd':_clean_md_input(kwargs)})
        if self.shutter:
            self.md.update({'sp_shutter_control':'in-scan'})
        else:
            self.md.update({'sp_shutter_control':'external'})
<<<<<<< HEAD
            _control_params += 'nS' # only wirte down non-default behavior
=======
>>>>>>> c290e2b4

        if not dk_window:
            dk_window = glbl.dk_window
        self.md.update({'sp_dk_window': dk_window})

<<<<<<< HEAD
        # scanplan name should include options in sub_dict, generate it at the last moment
        if _control_params:
            sp_name = '_'.join([_sp_name, _control_params])
        else:
            sp_name = _sp_name
        self.name = sp_name
        self.md.update({'sp_name': _clean_md_input(self.name)})
        print('You have created a "{}" type ScanPlan with name = "{}"'.format(scanplan_type, sp_name))
        print('Corresponding scan parameters are:')
        # extra efforts to keep printing order
        for i in range(len(_sp_params_list)):
            el = _sp_params_list[i]
            try:
                print('{} = {}'.format(el, self.md['sp_params'][el]))
            except KeyError:
                # all errors should be handled before this step
                pass
        print('with fast-shutter control = {}'.format(self.shutter))
=======
        subs=[]
        if livetable:
            subs.append('livetable')
        if verify_write:
            subs.append('verify_write')
        if len(subs) > 0:
            print ('scanplan_params = {}'.format(scanplan_params))
            scanplan_params.update({'subs':_clean_md_input(subs)})
        self.md.update({'sp_params': _clean_md_input(scanplan_params)})
>>>>>>> c290e2b4
        fname = self._name_for_obj_yaml_file(self.name,self.type)
        objlist = _get_yaml_list()
        # get objlist from yaml file
        if fname in objlist:
            olduid = self._get_obj_uid(self.name,self.type)
            self.md.update({'sp_uid': olduid})
        else:
            self.md.update({'sp_uid': self._getuid()})
        self._yamify()

<<<<<<< HEAD
    def _scanplan_name_parser(self, sp_name):
        ''' function to parse name of ScanPlan object into parameters fed into ScanPlan

        expected format for each type is following:
        1) 'ct_10' means Count scan with 10s exposure time in total
        2) 'Tramp_10_300_200_5' means temperature ramp from 300k to 200k with 5k step and 10s exposure time each
        3) 'tseries_10_60_5' means time series scan of 10s exposure time each scan 
            and run for 5 scans with 60s delay between them.
        '''
        _ct_required_params = ['exposure']
        _tseries_required_params = ['exposure', 'delay', 'num']
        _Tramp_required_params = ['exposure', 'startingT', 'endingT', 'Tstep']
       
        _ct_optional_params = ['det','subs_dict']
        _Tramp_optional_params = ['det', 'subs_dict']
        _tseries_optional_params = ['det', 'subs_dict']
         
        parsed_object = sp_name.split('_', maxsplit = 4+3) # 3 is error tolerance
        scanplan_type = parsed_object[0]
        # turn parameters into floats
        _sp_params = []
        for i in range(1, len(parsed_object)):
            _sp_params.append(float(parsed_object[i]))
        # assgin exposure as it is common
        exposure = _sp_params[0]
        sp_params = {'exposure':exposure}
        if scanplan_type not in glbl._allowed_scanplan_type:
            sys.exit(_graceful_exit('''{} is not a supported ScanPlan type under current version of xpdAcq.
                                    Current supported type are {}.
                                    Please go to http://xpdacq.github.io for more information or request
                                    '''.format(scanplan_type, glbl._allowed_scanplan_type)))
        if scanplan_type == 'ct' and len(_sp_params) == 1: # exposure
            return (scanplan_type, sp_params)
        elif scanplan_type == 'Tramp' and len(_sp_params) == 4: # exposure, startingT, endingT, Tstep
            sp_params.update({'startingT': _sp_params[1], 'endingT': _sp_params[2], 'Tstep': _sp_params[3]})
            return (scanplan_type, sp_params)
        elif scanplan_type == 'tseries' and len(_sp_params) == 3: # exposure, delay, num
            sp_params.update({'delay': _sp_params[1], 'num': int(_sp_params[2])})
            return (scanplan_type, sp_params)
        else:
            sys.exit(_graceful_exit('''I can't parse your scanplan name {} into corresponding parameters.
                                    Please do ``ScanPlan?`` to find out currently supported conventions.
                                    or you can define your scanplan parameter dictionary explicitly.
                                    For more information, go to http://xpdacq.github.io
                                    '''.format(sp_name)))

=======
>>>>>>> c290e2b4
    def _plan_validator(self):
        ''' Validator for ScanPlan object

        It validates if required scan parameters for certain scan type are properly defined in object

        Parameters
        ----------
            scan_type : str
                scan tyoe of XPD Scan object
        '''
        # based on structures in xpdacq.xpdacq.py
        _Tramp_required_params = ['startingT', 'endingT', 'Tstep', 'exposure']
        _Tramp_optional_params = ['det', 'subs_dict']

        _ct_required_params = ['exposure']
        _ct_optional_params = ['det','subs_dict']

        _tseries_required_params = ['exposure', 'delay', 'num']

        if self.scanplan == 'ct':
            for el in _ct_required_params:
                try:
                    self.sp_params[el]
                except KeyError:
                    print('It seems you are using a Count scan but the scan_params dictionary does not contain "{}"which is needed.'.format(el))
                    print('Please use uparrow to edit and retry making your ScanPlan object')
                    sys.exit('Please ignore this RunTime error and continue, using the hint above if you like')

        elif self.scanplan == 'Tramp':
            for el in _Tramp_required_params:
                try:
                   self.sp_params[el]
                except KeyError:
                   print('It seems you are using a temperature ramp scan but the scan_params dictionary does not contain {} which is needed.'.format(el))
                   print('Please use uparrow to edit and retry making your ScanPlan object')
                   sys.exit('Please ignore this RunTime error and continue, using the hint above if you like')

        elif self.scanplan == 'tseries':
           for el in _tseries_required_params:
               try:
                   self.sp_params[el]
               except KeyError:
                   print('It seems you are using a tseries scan but the scan_params dictionary does not contain {} which is needed.'.format(el))
                   print('Please use uparrow to edit and retry making your ScanPlan object')
                   sys.exit('Please ignore this RunTime error and continue, using the hint above if you like')

        elif self.scanplan == 'bluesky':
            print('''INFO: You are handing a "bluesky" type scan.
Please go to https://nsls-ii.github.io/bluesky/plans.html
for complete guideon on how to define a plan.''')
            print('INFO: This ScanPlan does not support auto-dark subtraction')
        else:
            print('It seems you are defining an unknown scan')
            print('Please use uparrow to edit and retry making your ScanPlan object')
            sys.exit('Please ignore this RunTime error and continue, using the hint above if you like')

class _Union(XPD):
    def __init__(self,sample,scan):
        self.type = 'cmdo'
        self.sc = scan
        self.sa = sample
        self.md = self.sc.md
        self.md.update(self.sa.md)
 #       self._yamify()    # no need to yamify this

class Scan(XPD):
    ''' a scan class that is the joint unit of Sample and ScanPlan objects

    Scan class supports following ways of assigning Sample, ScanPlan objects:
    1) bt.get(<object_index>), eg. Scan(bt.get(2), bt.get(5))
    2) name of acquire object, eg. Scan('my_experiment', 'ct1s')
    3) index to acquire object, eg. Scan(2,5)
    All of above assigning methods can be used in a mix way.

    Parameters:
    -----------
    sample: xpdacq.beamtime.Sample
        instance of Sample class that holds sample related metadata

    scanplan: xpdacq.beamtime.ScanPlan
        instance of ScanPlan calss that hold scanplan related metadata

    '''
    def __init__(self,sample, scanplan):
        self.type = 'sc'
        _sa = self._execute_obj_validator(sample, 'sa', Sample)
        self.sa = _sa
        self.md = dict(self.sa.md)
        _sp = self._execute_obj_validator(scanplan, 'sp', ScanPlan)
        self.sp = _sp
        try:
            sp_md = self.sp.md
        except:
            sp_md = {}
        # create a new dict copy.
        self.md.update(sp_md)

    def _execute_obj_validator(self, input_obj, expect_yml_type, expect_class):
        parsed_obj = self._object_parser(input_obj, expect_yml_type)
        output_obj = self._acq_object_validator(parsed_obj, expect_class)
        return output_obj

    def _object_parser(self, input_obj, expect_yml_type):
        '''a priviate parser for arbitrary object input
        '''
        FEXT = '.yml'
        e_msg_str_type = '''Can't find your "{} object {}". Please do bt.list() to make sure you type right name'''.format(expect_yml_type, input_obj)
        e_msg_ind_type = '''Can't find object with index {}. Please do bt.list() to make sure you type correct index'''.format(input_obj)
        if isinstance(input_obj, str):
            yml_list = _get_yaml_list()
            # note: el.split('_', maxsplit=1) = (yml_type, yml_name)
            yml_name_found = [el for el in yml_list if el.split('_', maxsplit=1)[0] == expect_yml_type
                            and el.split('_', maxsplit=1)[1] == input_obj+FEXT]
            if yml_name_found:
                with open(os.path.join(glbl.yaml_dir, yml_name_found[-1]), 'r') as f_out:
                    output_obj = yaml.load(f_out)
                return output_obj
            else:
                # if still can't find it after going over entire list
                sys.exit(_graceful_exit(e_msg_str_type))
        elif isinstance(input_obj, int):
            try:
                output_obj = self.get(input_obj)
                return output_obj
            except IndexError:
                sys.exit(_graceful_exit(e_msg_ind_type))
        else:
            # let xpdAcq object validator deal with other cases
            return input_obj
    
    def _acq_object_validator(self, input_obj, expect_class):
        ''' filter of object class to Scan
        '''
        if isinstance(input_obj, expect_class):
            return input_obj
        else:
            # necessary. using _graceful_exit will burry useful error message
            # comforting message comes after this TypeError
            raise TypeError('''Incorrect object assignment on {}.
Remember xpdAcq like to think "run this Sample(sa) with this ScanPlan(sp)"
Please do bt.list() to make sure you are handing correct object type'''.format(expect_class))

def _clean_name(name,max_length=25):
    '''strips a string, but also removes internal whitespace
    '''
    if not isinstance(name,str):
        sys.exit(_graceful_exit('Your input, {}, appears not to be a string. Please try again'.format(str(name))))
    cleaned = "".join(name.split())
    if len(cleaned) > max_length:
        sys.exit(_graceful_exit('Please try a name for your object that is < {} characters long'.format(str(max_length))))
    return cleaned

def _clean_md_input(obj):
    ''' strip white space '''
    if isinstance(obj, str):
        return obj.strip()
    elif isinstance(obj, list):
        clean_list = [_clean_md_input(i) for i in obj]
        return clean_list
    elif isinstance(obj, tuple):
        clean_tuple = tuple([_clean_md_input(i) for i in obj])
        return clean_tuple
    # fixme if we need it, but dicts won't be cleaned recursively......
    elif isinstance(obj, dict):
        clean_dict = dict()
        for k,v in obj.items():
            if isinstance(k, str):
                clean_key = k.strip()
            else: # if not string, just pass
                clean_key = k
            if isinstance(v, str):
                clean_val = v.strip()
            else: # if not string, just pass
                clean_val = v
            clean_dict[clean_key] = clean_val
        return clean_dict

    else:
        return obj<|MERGE_RESOLUTION|>--- conflicted
+++ resolved
@@ -281,26 +281,6 @@
         self._yamify()
 
 class ScanPlan(XPD):
-<<<<<<< HEAD
-    '''ScanPlan object that defines scans to run.  To run them: prun(Sample,ScanPlan)
-
-    Arguments:
-    scanname - string - scan name.  Important as new scans will overwrite older
-           scans with the same name.
-    scan_type - string - type of scan. allowed values are 'ct','tseries', 'Tramp' 
-           where  ct=count, tseries=time series (series of counts),
-           and Tramp=Temperature ramp.
-    scan_params - dictionary - contains all scan parameters that will be passed
-           and used at run-time.  Don't make typos in the dictionary keywords
-           or your scans won't work.  The list of allowed keywords is in the
-           documentation, but 'exposure' sets exposure time and is all that is needed
-           for a simple count. 'num' and 'delay' are the number of images and the
-           delay time between exposures in a tseries. In Tramps as well as 'exposure' 
-           the required keys are 'Tstart', 'Tstop', 'Tstep'.
-    shutter - bool - default=True.  If True, in-hutch fast shutter will be opened before a scan and
-                closed afterwards.  Otherwise control of the shutter is left external. Set to False
-                if you want to control the shutter by hand.
-=======
     '''ScanPlan class  that defines scan plan to run.
 
     To run it ``prun(Sample,ScanPlan)``
@@ -333,12 +313,9 @@
     verify_write : bool
         default is False. This verifies that tiff files have been written for each event.
         It introduces a significant overhead so mostly used for testing.
->>>>>>> c290e2b4
     '''
     def __init__(self, name, scanplan_type = '', scanplan_params = {},
             dk_window = None, shutter=True, **kwargs):
-
-<<<<<<< HEAD
         _ct_required_params = ['exposure']
         _tseries_required_params = ['exposure', 'delay', 'num']
         _Tramp_required_params = ['exposure', 'startingT', 'endingT', 'Tstep']
@@ -354,18 +331,9 @@
         self.type = 'sp'
         self.scanplan = _clean_md_input(scanplan_type)
         self.sp_params = scanplan_params # sp_parms is a dictionary
-=======
-    def __init__(self,name, scanplan_type,
-            scanplan_params = {}, dk_window = None, shutter=True,
-            livetable=True, verify_write=False, **kwargs):
-        self.name = _clean_md_input(name)
-        self.type = 'sp'
-        self.scanplan = _clean_md_input(scanplan_type)
-        self.sp_params = scanplan_params # sc_parms is a dictionary
         self._is_bs = False # priviate attribute
         if 'bluesky_plan' in self.sp_params:
             self._is_bs = True
->>>>>>> c290e2b4
         self._plan_validator()
 
         self.shutter = shutter
@@ -378,16 +346,12 @@
             self.md.update({'sp_shutter_control':'in-scan'})
         else:
             self.md.update({'sp_shutter_control':'external'})
-<<<<<<< HEAD
             _control_params += 'nS' # only wirte down non-default behavior
-=======
->>>>>>> c290e2b4
 
         if not dk_window:
             dk_window = glbl.dk_window
         self.md.update({'sp_dk_window': dk_window})
 
-<<<<<<< HEAD
         # scanplan name should include options in sub_dict, generate it at the last moment
         if _control_params:
             sp_name = '_'.join([_sp_name, _control_params])
@@ -406,17 +370,6 @@
                 # all errors should be handled before this step
                 pass
         print('with fast-shutter control = {}'.format(self.shutter))
-=======
-        subs=[]
-        if livetable:
-            subs.append('livetable')
-        if verify_write:
-            subs.append('verify_write')
-        if len(subs) > 0:
-            print ('scanplan_params = {}'.format(scanplan_params))
-            scanplan_params.update({'subs':_clean_md_input(subs)})
-        self.md.update({'sp_params': _clean_md_input(scanplan_params)})
->>>>>>> c290e2b4
         fname = self._name_for_obj_yaml_file(self.name,self.type)
         objlist = _get_yaml_list()
         # get objlist from yaml file
@@ -427,7 +380,6 @@
             self.md.update({'sp_uid': self._getuid()})
         self._yamify()
 
-<<<<<<< HEAD
     def _scanplan_name_parser(self, sp_name):
         ''' function to parse name of ScanPlan object into parameters fed into ScanPlan
 
@@ -474,8 +426,6 @@
                                     For more information, go to http://xpdacq.github.io
                                     '''.format(sp_name)))
 
-=======
->>>>>>> c290e2b4
     def _plan_validator(self):
         ''' Validator for ScanPlan object
 
