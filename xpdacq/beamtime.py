#!/usr/bin/env python
##############################################################################
#
# xpdacq            by Billinge Group
#                   Simon J. L. Billinge sb2896@columbia.edu
#                   (c) 2016 trustees of Columbia University in the City of
#                        New York.
#                   All rights reserved
#
# File coded by:    Timothy Liu, Simon Billinge, Tom Caswell
#
# See AUTHORS.txt for a list of people who contributed.
# See LICENSE.txt for license information.
#
##############################################################################
import uuid
import yaml
import os
import shutil
import datetime
from time import strftime
from xpdacq.config import DataPath


class XPD:
    _base_path = ''
    def _getuid(self):
        return str(uuid.uuid1())

#    def _gohome(self):
#        datapath = DataPath('./')
#        os.chdir(datapath.base)

    def export(self):
        return self.md
    
    def _yaml_path(self):
<<<<<<< HEAD
        out_dir = os.path.join(self._base_path,'config_base','yml')
        os.makedirs(out_dir, exist_ok = True)
        '''
        if os.path.isdir(os.path.join(self._base_path,'config_base','yml')):
            pass
        elif os.path.isdir(os.path.join(self._base_path,'config_base')):
            os.mkdir(os.path.join(self._base_path,'config_base','yml'))
        else:
            os.mkdir(os.path.join(self._base_path,'config_base'))
            os.mkdir(os.path.join(self._base_path,'config_base', 'yml'))
        '''
        
=======
        if os.path.isdir(os.path.join(self._base_path,'config_base/yml/')):
            pass
        elif os.path.isdir(os.path.join(self._base_path,'config_base/')):
            os.mkdir(os.path.join(self._base_path,'config_base/yml/'))
        else:
            os.mkdir(os.path.join(self._base_path,'config_base/'))
            os.mkdir(os.path.join(self._base_path,'config_base/yml/'))

        return os.path.join(self._base_path,'config_base/yml/')
>>>>>>> 1f9cbb7d

        #return os.path.join(self._base_path,'config_base','yml')
        return out_dir
            
    def _yamify(self):
        fname = self.name
        ftype = self.type
        fpath = os.path.join(self._yaml_path(),ftype+'_'+fname+'.yml')
        if isinstance(fpath, str):
            with open(fpath, 'w') as fout:
                yaml.dump(self, fout)
        else:
            yaml.dump(self, fpath)

    @classmethod
    def _get_ymls(cls):
        fpath = cls._yaml_path
        yamls = os.listdir(fpath)
        return yamls

    @classmethod
    def loadyamls(cls):
        fpath = cls._yaml_path()
        yamls = os.listdir(fpath)
        olist = []
        for f in yamls:
            fname = fpath+f
            with open(fname, 'r') as fout:
                olist.append(yaml.load(fout))
        return olist

    @classmethod
    def list(cls, type=None):
        list = cls.loadyamls()
        if type is None:
            iter = 0
            for i in list:
                iter += 1
                print(i.type+' object '+i.name+' has list index ', iter-1)
        else:
            iter = 0
            for i in list:
                iter += 1
                if i.type == type:
                    print(i.type+' object '+i.name+' has list index ', iter-1)
        print('Use bt.get(index) to get the one you want')

    @classmethod
    def get(cls, index):
        list = cls.loadyamls()
        return list[index]

class Beamtime(XPD):
    def __init__(self, pi_last, safn):
        self.name = 'bt'
        self.type = 'bt'
        self.md = {'bt_piLast': pi_last, 'bt_safN': safn}
        self.md.update({'bt_uid': self._getuid()})
        self._yamify()

class Experiment(XPD):
    def __init__(self, expname, beamtime):
        self.name = expname
        self.type = 'ex'
        self.bt = beamtime
        self.md = self.bt.md
        self.md.update({'ex_name': expname})
        self.md.update({'ex_uid': self._getuid()})
        self._yamify()

'''
        @property
        def _private_md(self):
            retrun {}

        @property
        def md(self):
            out = {}
            out.update(self.bt.md)
            out.update(self._private_md)
            self._yamify()
'''


class Sample(XPD):
    def __init__(self, samname, experiment):
        self.name = samname
        self.type = 'sa'
        self.ex = experiment
        self.md = self.ex.md
        self.md.update({'sa_name': samname})
        self.md.update({'sa_uid': self._getuid()})
        self._yamify()


class Scan(XPD):
    def __init__(self,scanname,sample):
        self.name = scanname
        self.type = 'sc'
        self.sa = sample
        self.md = self.sa.md
        self.md.update({'sc_name': scanname})
        self.md.update({'sc_uid': self._getuid()})
        self._yamify()
        #self.test1 = 'test'
        #self.test2 = 123


class Xposure(XPD):
    def __init__(self,scan):
        self.type = 'xp'
        self.sc = scan
        self.md = self.sc.md
 #       self._yamify()    # no need to yamify this

def export_data(root_dir=None, ar_format='gztar'):
    """Create a tarball of all of the data is the user folders.

    This assumes that the root directory is layed out prescribed by DataPath.

    This function will:

      - remove any existing tarball
      - create a new (timestamped) tarball

    """
    if root_dir is None:
        root_dir = B_DIR
    dp = DataPath(root_dir)
    # remove any existing exports
    shutil.rmtree(dp.export_dir)
    # tiff name
    print('Deleting any existing archive files in the Export directory')
    f_name = strftime('data4export_%Y-%m-%dT%H%M')
    os.makedirs(dp.export_dir)
    cur_path = os.getcwd()
    try:
        os.chdir(dp.stem)
        tar_return = shutil.make_archive(f_name, ar_format,
                                         root_dir=dp.stem,
                                         base_dir='xpdUser',
                                         verbose=1, dry_run=False)
        shutil.move(tar_return, dp.export_dir)
        print(dp.export_dir)
    finally:
        os.chdir(cur_path)
    out_file = os.path.join(dp.export_dir, os.path.basename(tar_return))
    print('New archive file with name '+out_file+' written.')
    print('Please copy this to your local computer or external hard-drive')
    return out_file


'''
class XPDSTATE():
       def __init__(self, dirpath='./config_base', md={}  ):
           self._cur_beamtime = cb
           self._cur_experiment = {}
           self._cur_sample = {}
           self._cur_scan = {}
           self._cur_exposure = {}
           self._done_measurements = []

       def start_beamtime(self, pi_last ):
           self._cur_beamtime.update({'piLast': pi_last})

       def start_expt(self, name ):
           self._cur_beamtime.update({'expName': name})

       def change_sample(self, sample_details):
           pass

       def export_for_BS(self):
           out = dict()
           out.update(self._cur_beamtime)
           out.update(self._cur_exposure)

       def export_for_testing(self):
           out = dict()
           out.update(self._cur_beamtime)
           out.update(self._cur_experiment)
           out.update(self._cur_sample)
           return out


    def export_to_yaml(self):
        pass

    @classmethod
    def from_yaml(cls, fname):
        new_state = cls('test')
        with fopen(fname) as f:
            for k, v in yaml.read(f):
                pass
'''
'''
class Beamtime(object):
    def __init__(self,piLast):
        self.beamtime_uid  = str(uuid.uuid1())
        self.piLast = piLast


    self.safn



    @property
    def beamtime_uid(self):
        return self.__beamtime_uid

    @beamtime_uid.setter
    def beamtime_uid(self,beamtime_uid):
        uid = str(uuid.uuid1())
'''<|MERGE_RESOLUTION|>--- conflicted
+++ resolved
@@ -35,20 +35,6 @@
         return self.md
     
     def _yaml_path(self):
-<<<<<<< HEAD
-        out_dir = os.path.join(self._base_path,'config_base','yml')
-        os.makedirs(out_dir, exist_ok = True)
-        '''
-        if os.path.isdir(os.path.join(self._base_path,'config_base','yml')):
-            pass
-        elif os.path.isdir(os.path.join(self._base_path,'config_base')):
-            os.mkdir(os.path.join(self._base_path,'config_base','yml'))
-        else:
-            os.mkdir(os.path.join(self._base_path,'config_base'))
-            os.mkdir(os.path.join(self._base_path,'config_base', 'yml'))
-        '''
-        
-=======
         if os.path.isdir(os.path.join(self._base_path,'config_base/yml/')):
             pass
         elif os.path.isdir(os.path.join(self._base_path,'config_base/')):
@@ -58,11 +44,8 @@
             os.mkdir(os.path.join(self._base_path,'config_base/yml/'))
 
         return os.path.join(self._base_path,'config_base/yml/')
->>>>>>> 1f9cbb7d
-
-        #return os.path.join(self._base_path,'config_base','yml')
-        return out_dir
-            
+
+                    
     def _yamify(self):
         fname = self.name
         ftype = self.type
