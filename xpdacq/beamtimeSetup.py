#!/usr/bin/env python
##############################################################################
#
# xpdacq            by Billinge Group
#                   Simon J. L. Billinge sb2896@columbia.edu
#                   (c) 2016 trustees of Columbia University in the City of
#                        New York.
#                   All rights reserved
#
# File coded by:    Timothy Liu, Simon Billinge, Tom Caswell
#
# See AUTHORS.txt for a list of people who contributed.
# See LICENSE.txt for license information.
#
##############################################################################
import sys
import os
import datetime
import shutil
import yaml
from time import strftime
from xpdacq.utils import _graceful_exit
from xpdacq.beamtime import Beamtime, XPD, Experiment, Sample, ScanPlan
from xpdacq.beamtime import _clean_md_input, _get_hidden_list
from xpdacq.glbl import glbl
from shutil import ReadError

home_dir = glbl.home
all_folders = glbl.allfolders

def _any_input_method(inp_func):
    return inp_func()

def _make_clean_env():
    '''Make a clean environment for a new user

    3. look for a <PIname>_<saf#>_config.yml and load it.  Ask the user if
       this is the right one before loading it.  If yes, load, if no exit
       telling user to manually delete the yml file stall the correct one in
       dUser directory, if it exists.

    4. ask a series of questions to help set up the environment. Save them
       in the <PIname>_<saf#>_config.yml file.  Create this if it does not
       already exist.

    Parameters
    ----------
    datapath : ??
        Base directory to work in
    '''
    out = []
    for d in all_folders:
        os.makedirs(d, exist_ok=True)
        out.append(d)
    return out

def _end_beamtime(base_dir=None,archive_dir=None,bto=None, usr_confirm = 'y'):
    _required_bt_info = ['bt_piLast', 'bt_safN', 'bt_uid']
    if archive_dir is None:
        archive_dir = glbl.archive_dir
    if base_dir is None:
        base_dir = glbl.base
    os.makedirs(glbl.home, exist_ok = True)
    # check env
    files = os.listdir(glbl.home)
    if len(files)==0:
        sys.exit(_graceful_exit('It appears that end_beamtime may have been run.  If so, do not run again but proceed to _start_beamtime'))
    # laod bt yaml
    if not bto: 
        bto = _load_bt(glbl.yaml_dir)
    try:
        bt_md = bto.md
    except AttributeError:
        # worst situation, user didn't even instantiate bt object with xpdAcq
        _graceful_exit('''There is no metadata attribute in beamtime object "{}".
                        User might have gone throgh entirely different workflow.
                        Reconmend to contact user before executing end_beamtime''')
    if 'bt_piLast' in bt_md.keys():
        piname = bto.md['bt_piLast']
    else:
        piname = input('Please enter PI last name for this beamtime: ')
    if 'bt_safN' in bt_md.keys():
        safn = bto.md['bt_safN']
    else:
        safn = input('Please enter your SAF number to this beamtime: ')
    if 'bt_uid' in bt_md.keys():
        btuid = bto.md['bt_uid'][:7]
    else:
        btuid = ''
    archive_full_name = _execute_end_beamtime(piname, safn, btuid, base_dir)
    _confirm_archive(archive_full_name)
    _delete_home_dir_tree()

def _load_bt(bt_yaml_path):
    btoname = os.path.join(glbl.yaml_dir,'bt_bt.yml')
    if not os.path.isfile(btoname):
        sys.exit(_graceful_exit('''{} does not exist in {}. User might have deleted it accidentally.
Please create it based on user information or contect user'''.format(os.path.basename(btoname), glbl.yaml_dir)))
    with open(btoname, 'r') as fi:
        bto = yaml.load(fi)
    return bto
    
def _tar_user_data(archive_name, root_dir = None, archive_format ='tar'):
    """ Create a remote tarball of all user folders under xpdUser directory
    """
    archive_full_name = os.path.join(glbl.archive_dir, archive_name)
    if root_dir is None:
        root_dir = glbl.base
    cur_path = os.getcwd()
    try:
        os.chdir(glbl.base)
        print('Archiving your data now. That may take several minutes, please be patient :)' )
        tar_return = shutil.make_archive(archive_full_name, archive_format, root_dir=glbl.base,
                base_dir='xpdUser', verbose=1, dry_run=False)
    finally:
        os.chdir(cur_path)
    return archive_full_name

def _execute_end_beamtime(piname, safn, btuid, base_dir):
    '''cleans up at the end of a beamtime

    Function takes all the user-generated tifs and config files, etc.,
    and archives them to a directory in the remote file-store with
    filename B_DIR/useriD
    '''
    os.makedirs(glbl.archive_dir, exist_ok=True)
    archive_name = '_'.join([piname.strip().replace(' ', ''),
                            str(safn).strip(), strftime('%Y-%m-%d-%H%M'), btuid]
                            )
    archive_full_name = _tar_user_data(archive_name)
    return archive_full_name

def  _get_user_confirmation():
    conf = input("Please confirm data are backed up. Are you ready to continue with xpdUser directory contents deletion (y,[n])?: ")
    return conf

def _confirm_archive(archive_f_name):
    print("tarball archived to {}".format(archive_f_name))
    conf = _any_input_method(_get_user_confirmation)
    if conf in ('y','Y'):
        return
    else:
        sys.exit(_graceful_exit('xpdUser directory delete operation cancelled at Users request'))

def _delete_home_dir_tree():
    os.chdir(glbl.base) # move out from xpdUser before deletion
    shutil.rmtree(glbl.home)
    os.makedirs(glbl.home, exist_ok=True)
    os.chdir(glbl.home)  # now move back into xpdUser
    return

def get_full_ext(path, post_ext=''):
    path, ext = os.path.splitext(path)
    if ext:
        return get_full_ext(path, ext + post_ext)
    return post_ext

def _check_empty_environment(base_dir=None):
    if base_dir is None:
        base_dir = glbl.base
    if os.path.exists(home_dir):
        if not os.path.isdir(home_dir):
            sys.exit(_graceful_exit("Expected a folder, got a file.  "
                               "Please Talk to beamline staff"))
        files = os.listdir(home_dir) # that also list dirs that have been created
        if len(files) > 0:
            sys.exit(_graceful_exit("Unexpected files in {}, you need to run _end_beamtime(). Please Talk to beamline staff".format(home_dir)))
    else:
        sys.exit(_graceful_exit("The xpdUser directory appears not to exist "
                               "Please Talk to beamline staff"))

def _init_dark_yaml():
    dark_scan_list = []
    with open(glbl.dk_yaml, 'w') as f:
        yaml.dump(dark_scan_list, f)

def _start_beamtime(safn,home_dir=None):
    ''' priviate function for beamline scientist
    
    This function will start a beamtime for user 
    It does following:
    1) checks if previous beamtime is properly ended.
    2) create default directories
    3) instantiate a bt object with information encoded in saf<saf_num>.yml file 
    4) instantiate lazy user Sample, ScanPlan objects
    
    Parameters:
    -----------
    safn : str
        string to saf number of current beamtime. 
        This function requires to have a `saf<saf_num>.yml' in xpdUser/config_base
    '''
    if home_dir is None:
        home_dir = glbl.home
    if not os.path.exists(home_dir):
        os.makedirs(home_dir)
    _check_empty_environment()
    configfile = os.path.join(glbl.xpdconfig,'saf{}.yml'.format(str(safn)))
    if os.path.isfile(configfile):
        with open(configfile, 'r') as fin:
            setup_dict = yaml.load(fin)
    else:
        sys.exit(_graceful_exit('the saf config file {} appears to be missing'.format(configfile)))
    try:
        piname = setup_dict['PI last name']
        safn = setup_dict['saf number']
        explist = setup_dict['experimenter list']
    except KeyError:
        sys.exit(_graceful_exit('Cannot load input info. File syntax in {} maybe corrupted.'.format(configfile)))
    bt = _execute_start_beamtime(piname, safn, explist, home_dir=home_dir)
    _init_dark_yaml()

    return bt

def _execute_start_beamtime(piname,safn,explist,wavelength=None,home_dir=None):
    PI_name = piname
    saf_num = safn
    _make_clean_env()
    os.chdir(home_dir)
    bt = Beamtime(PI_name,saf_num,experimenters=explist)

    # now populate the database with some lazy-user objects
    ex = Experiment('l-user',bt)
    sa = Sample('l-user',ex)
    sc01 = ScanPlan('ct.1s','ct',{'exposure':0.1})
    sc05 = ScanPlan('ct.5s','ct',{'exposure':0.5})
    sc1 = ScanPlan('ct1s','ct',{'exposure':1.0})
    sc5 = ScanPlan('ct5s','ct',{'exposure':5.0})
    sc10 = ScanPlan('ct10s','ct',{'exposure':10.0})
    sc30 = ScanPlan('ct30s','ct',{'exposure':30.0})
    return bt

<<<<<<< HEAD
=======
#FIXME this function should be revisited later
def import_yaml():
    '''
    import user pre-defined files from ~/xpdUser/Import

    Files can be compreesed or .yml, once imported, bt.list() should show updated acquire object list
    '''
    src_dir = glbl.import_dir
    dst_dir = glbl.yaml_dir
    f_list = os.listdir(src_dir)
    if len(f_list) == 0:
        print('INFO: There is no pre-defined user objects in {}'.format(src_dir))
        return 
    # two possibilites: .yml or compressed files; shutil should handle all compressed cases
    moved_f_list = []
    for f in f_list:
        full_path = os.path.join(src_dir, f)
        (root, ext) = os.path.splitext(f)
        if ext == '.yml':
            shutil.copy(full_path, dst_dir)
            moved_f_list.append(f)
            os.remove(full_path)
        else:
            try:
                shutil.unpack_archive(full_path, dst_dir)
                moved_f_list.append(f)
                os.remove(full_path)
            except ReadError:
                print('Unrecongnized file type {} is found inside {}'.format(f, src_dir))
                pass
    return moved_f_list

>>>>>>> d856923b
if __name__ == '__main__':
    print(glbl.home)<|MERGE_RESOLUTION|>--- conflicted
+++ resolved
@@ -230,8 +230,6 @@
     sc30 = ScanPlan('ct30s','ct',{'exposure':30.0})
     return bt
 
-<<<<<<< HEAD
-=======
 #FIXME this function should be revisited later
 def import_yaml():
     '''
@@ -264,6 +262,5 @@
                 pass
     return moved_f_list
 
->>>>>>> d856923b
 if __name__ == '__main__':
     print(glbl.home)