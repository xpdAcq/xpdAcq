--- conflicted
+++ resolved
@@ -20,10 +20,6 @@
 from time import strftime
 from IPython import get_ipython
 
-<<<<<<< HEAD
-from .glbl import glbl, glbl_filepath, simulation
-=======
->>>>>>> 4ec7fb8b
 from .beamtime import *
 from .tools import _graceful_exit
 from .xpdacq_conf import glbl_dict
@@ -65,13 +61,6 @@
         # pre-populated scan plan
         for expo in EXPO_LIST:
             ScanPlan(bt, ct, expo)
-
-        # set ring current attribute
-        if not simulation:
-            from ophyd import EpicsSignalRO
-            ring_current = EpicsSignalRO('SR:OPS-BI{DCCT:1}I:Real-I',
-                                         name='ring_current')
-            glbl.ring_current = ring_current
 
         return bt
 
