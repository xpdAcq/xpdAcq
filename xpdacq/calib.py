--- conflicted
+++ resolved
@@ -142,13 +142,8 @@
     return ai
 
 
-<<<<<<< HEAD
 def run_mask_builder(exposure=300, dark_sub=True,
                      poloarization_factor=0.99,
-=======
-def run_mask_builder(exposure=60, dark_sub=True,
-                     polarization_factor=0.99,
->>>>>>> 59c0d6d3
                      sample_name=None, calib_dict=None,
                      mask_dict=None, save_name=None):
     """ function to generate mask
