import unittest
import os
import shutil
import time
import yaml
import uuid

from xpdacq.glbl import glbl
from xpdacq.beamtime import *
from xpdacq.utils import import_sample_info
from xpdacq.xpdacq_conf import configure_device
from xpdacq.simulation import pe1c, cs700, shctl1, db
from xpdacq.beamtimeSetup import (_start_beamtime, _end_beamtime)
from xpdacq.xpdacq import (_validate_dark, CustomizedRunEngine,
                           _auto_load_calibration_file)

class xrunTest(unittest.TestCase):
    def setUp(self):
        self.base_dir = glbl['base']
        self.home_dir = os.path.join(self.base_dir, 'xpdUser')
        self.config_dir = os.path.join(self.base_dir, 'xpdConfig')
        self.PI_name = 'Billinge '
        self.saf_num = 300000  # must be 30000 for proper load of config yaml => don't change
        self.wavelength = 0.1812
        self.experimenters = [('van der Banerjee', 'S0ham', 1),
                              ('Terban ', ' Max', 2)]
        # make xpdUser dir. That is required for simulation
        os.makedirs(self.home_dir, exist_ok=True)
<<<<<<< HEAD
        # configure device
        _configure_devices(glbl)
=======
        # set simulation objects
        configure_device(area_det=pe1c, temp_controller=cs700,
                         shutter=shctl1, db=db)
>>>>>>> dd53f260
        self.bt = _start_beamtime(self.PI_name, self.saf_num,
                                  self.experimenters,
                                  wavelength=self.wavelength)
        xlf = '300000_sample.xlsx'
        src = os.path.join(os.path.dirname(__file__), xlf)
        shutil.copyfile(src, os.path.join(glbl['import_dir'], xlf))
        import_sample_info(self.saf_num, self.bt)
        self.xrun = CustomizedRunEngine(self.bt)

    def tearDown(self):
        os.chdir(self.base_dir)
        if os.path.isdir(self.home_dir):
            shutil.rmtree(self.home_dir)
        if os.path.isdir(os.path.join(self.base_dir, 'xpdConfig')):
            shutil.rmtree(os.path.join(self.base_dir, 'xpdConfig'))
        if os.path.isdir(os.path.join(self.base_dir, 'pe2_data')):
            shutil.rmtree(os.path.join(self.base_dir, 'pe2_data'))

    def test_validate_dark(self):
        """ test login in this function """
        # no dark_dict_list
        glbl['_dark_dict_list'] = []
        rv = _validate_dark()
        assert rv == None
        # initiate dark_dict_list
        dark_dict_list = []
        now = time.time()
        # configure area detector
        xpd_configuration['area_det'].cam.acquire_time.put(0.1)
        xpd_configuration['area_det'].images_per_set.put(5)
        acq_time = xpd_configuration['area_det'].cam.acquire_time.get()
        num_frame = xpd_configuration['area_det'].images_per_set.get()
        light_cnt_time = acq_time*num_frame
        # case1: adjust exposure time
        for i in range(5):
            dark_dict_list.append({'uid': str(uuid.uuid4()),
                                   'exposure': (i + 1) * 0.1,
                                   'timestamp': now,
                                   'acq_time': acq_time})
        glbl['_dark_dict_list'] = dark_dict_list
        rv = _validate_dark(glbl['dk_window'])
        correct_set = [el for el in dark_dict_list if
                       abs(el['exposure']-light_cnt_time)<10**(-4)]
        print(dark_dict_list)
        print("correct_set = {}".format(correct_set))
        assert rv == correct_set[0].get('uid')

        # case2: adjust expire time
        dark_dict_list = []
        for i in range(5):
            dark_dict_list.append({'uid': str(uuid.uuid4()),
                                   'exposure': light_cnt_time,
                                   'timestamp': now - (i + 1) * 60,
                                   'acq_time': acq_time})
        glbl['_dark_dict_list'] = dark_dict_list
        # large window -> still find the best (freshest) one
        rv = _validate_dark()
        assert rv == dark_dict_list[0].get('uid')
        # small window -> find None
        rv = _validate_dark(0.1)
        assert rv == None
        # medium window -> find the first one as it's within 1 min window
        rv = _validate_dark(1.5)
        assert rv == dark_dict_list[0].get('uid')

        # case3: adjust acqtime
        dark_dict_list = []
        for i in range(5):
            dark_dict_list.append({'uid': str(uuid.uuid4()),
                                   'exposure': light_cnt_time,
                                   'timestamp': now,
                                   'acq_time': acq_time * (i+1)})
        glbl['_dark_dict_list'] = dark_dict_list
        # leave for future debug
        #print("dark_dict_list = {}"
        #      .format([(el.get('exposure'),
        #                el.get('timestamp'),
        #                el.get('uid'),
        #                el.get('acq_time'))for el in
        #                glbl['_dark_dict_list']]))
        rv = _validate_dark()
        assert rv == dark_dict_list[0].get('uid')

        # case4: with real xrun
        if glbl['_dark_dict_list']:
            glbl['_dark_dict_list'] = []
        xrun_uid = self.xrun({}, 0)
        print(xrun_uid)
        assert len(xrun_uid) == 2  # first one is auto_dark
        dark_uid = _validate_dark()
        assert xrun_uid[0] == dark_uid
        # test sc_dark_field_uid
        msg_list = []
        def msg_rv(msg):
            msg_list.append(msg)
        self.xrun.msg_hook = msg_rv
        self.xrun(0, 0)
        open_run = [el.kwargs for el in msg_list
                    if el.command == 'open_run'][0]
        assert dark_uid == open_run['sc_dk_field_uid']
        # no auto-dark
        glbl['auto_dark'] = False
        new_xrun_uid = self.xrun(0, 0)
        assert len(new_xrun_uid) == 1  # no dark frame
        assert glbl['_dark_dict_list'][-1]['uid'] == dark_uid  # no update

    def test_auto_load_calibration(self):
        # no config file in xpdUser/config_base
        auto_calibration_md_dict = _auto_load_calibration_file()
        assert auto_calibration_md_dict == None
        # one config file in xpdUser/config_base:
        cfg_f_name = glbl['calib_config_name']
        cfg_src = os.path.join(os.path.dirname(__file__), cfg_f_name)
        # __file__ gives relative path
        cfg_dst = os.path.join(glbl['config_base'], cfg_f_name)
        shutil.copy(cfg_src, cfg_dst)
        with open(cfg_dst) as f:
            config_from_file = yaml.load(f)
        glbl['calib_config_dict'] = config_from_file
        auto_calibration_md_dict = _auto_load_calibration_file()
        # is file loaded??
        self.assertTrue('time' in auto_calibration_md_dict)
        # is information loaded in correctly?
        self.assertEqual(auto_calibration_md_dict['pixel2'],
                         0.0002)
        self.assertEqual(auto_calibration_md_dict['file_name'],
                         'pyFAI_calib_Ni_20160813-1659.poni')
        self.assertEqual(auto_calibration_md_dict['time'],
                        '20160813-1815')
        # file-based config_dict is different from
        # glbl['calib_config_dict']
        self.assertTrue(os.path.isfile(cfg_dst))
        glbl['calib_config_dict'] = dict(auto_calibration_md_dict)
        glbl['calib_config_dict']['new_filed']='i am new'
        reload_auto_calibration_md_dict = _auto_load_calibration_file()
        # trust file-based solution
        self.assertEqual(reload_auto_calibration_md_dict, config_from_file)
        self.assertFalse('new_field' in reload_auto_calibration_md_dict)
        # test with xrun : auto_load_calib = False -> nothing happpen
        msg_list = []
        def msg_rv(msg):
            msg_list.append(msg)
        self.xrun.msg_hook = msg_rv
        glbl['auto_load_calib'] = False
        xrun_uid = self.xrun(0,0)
        open_run = [el.kwargs for el in msg_list
                    if el.command =='open_run'][0]
        self.assertFalse('calibration_md' in open_run)
        # test with xrun : auto_load_calib = True -> full calib_md
        msg_list = []
        def msg_rv(msg):
            msg_list.append(msg)
        self.xrun.msg_hook = msg_rv
        glbl['auto_load_calib'] = True
        xrun_uid = self.xrun(0,0)
        open_run = [el.kwargs for el in msg_list
                    if el.command == 'open_run'][0]
        # modify in place
        reload_auto_calibration_md_dict.pop('calibration_collection_uid')
        # test assertion
        self.assertTrue('calibration_md' in open_run)
        self.assertEqual(open_run['calibration_md'],
                         reload_auto_calibration_md_dict)
        # specific info encoded in test file
        self.assertEqual(open_run['calibration_collection_uid'],
                         'uuid1234')

    def test_xrun_with_xpdAcqPlans(self):
        exp = 5
        # test with ct
        msg_list = []
        def msg_rv(msg):
            msg_list.append(msg)
        self.xrun.msg_hook = msg_rv
        self.xrun({}, ScanPlan(self.bt, ct, exp))
        open_run = [el.kwargs for el in msg_list
                    if el.command == 'open_run'].pop()
        self.assertEqual(open_run['sp_type'], 'ct')
        self.assertEqual(open_run['sp_requested_exposure'], exp)
        # test with Tramp
        Tstart, Tstop, Tstep = 300, 200, 10
        msg_list = []
        def msg_rv(msg):
            msg_list.append(msg)
        self.xrun.msg_hook = msg_rv
        self.xrun({}, ScanPlan(self.bt, Tramp, exp, Tstart,
                               Tstop, Tstep))
        open_run = [el.kwargs for el in msg_list
                    if el.command == 'open_run'].pop()
        self.assertEqual(open_run['sp_type'], 'Tramp')
        self.assertEqual(open_run['sp_requested_exposure'], exp)
        self.assertEqual(open_run['sp_startingT'], Tstart)
        self.assertEqual(open_run['sp_endingT'], Tstop)
        self.assertEqual(open_run['sp_requested_Tstep'], Tstep)
        # test with tseries
        delay, num = 0.1, 5
        msg_list = []
        def msg_rv(msg):
            msg_list.append(msg)
        self.xrun.msg_hook = msg_rv
        self.xrun({}, ScanPlan(self.bt, tseries, exp, delay, num))
        open_run = [el.kwargs for el in msg_list\
                    if el.command == 'open_run'].pop()
        self.assertEqual(open_run['sp_type'], 'tseries')
        self.assertEqual(open_run['sp_requested_exposure'], exp)
        self.assertEqual(open_run['sp_requested_delay'], delay)
        self.assertEqual(open_run['sp_requested_num'], num)
        # test with Tlist
        T_list = [300, 256, 128]
        msg_list = []
        def msg_rv(msg):
            msg_list.append(msg)
        self.xrun.msg_hook = msg_rv
        self.xrun({}, ScanPlan(self.bt, Tlist, exp, T_list))
        open_run = [el.kwargs for el in msg_list
                    if el.command == 'open_run'].pop()
        self.assertEqual(open_run['sp_type'], 'Tlist')
        self.assertEqual(open_run['sp_requested_exposure'], exp)
        self.assertEqual(open_run['sp_T_list'], T_list)<|MERGE_RESOLUTION|>--- conflicted
+++ resolved
@@ -26,14 +26,9 @@
                               ('Terban ', ' Max', 2)]
         # make xpdUser dir. That is required for simulation
         os.makedirs(self.home_dir, exist_ok=True)
-<<<<<<< HEAD
-        # configure device
-        _configure_devices(glbl)
-=======
         # set simulation objects
         configure_device(area_det=pe1c, temp_controller=cs700,
                          shutter=shctl1, db=db)
->>>>>>> dd53f260
         self.bt = _start_beamtime(self.PI_name, self.saf_num,
                                   self.experimenters,
                                   wavelength=self.wavelength)
