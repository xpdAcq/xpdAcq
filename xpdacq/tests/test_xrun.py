import unittest
import os
import shutil
import time
import yaml
import uuid
<<<<<<< HEAD
import warnings
from time import strftime
=======
>>>>>>> 4ec7fb8b

from xpdacq.glbl import glbl
from xpdacq.beamtime import *
from xpdacq.utils import import_sample_info
from xpdacq.xpdacq_conf import configure_device
from xpdacq.simulation import pe1c, cs700, shctl1, db
from xpdacq.beamtimeSetup import (_start_beamtime, _end_beamtime)
from xpdacq.xpdacq import (_validate_dark, CustomizedRunEngine,
<<<<<<< HEAD
                           _auto_load_calibration_file,
                           open_collection, set_beamdump_suspender)
from xpdacq.simulation import pe1c, cs700, shctl1, SimulatedPE1C

import ophyd
import bluesky.examples as be
from bluesky import Msg
=======
                           _auto_load_calibration_file)
>>>>>>> 4ec7fb8b

class xrunTest(unittest.TestCase):
    def setUp(self):
        self.base_dir = glbl['base']
        self.home_dir = os.path.join(self.base_dir, 'xpdUser')
        self.config_dir = os.path.join(self.base_dir, 'xpdConfig')
        self.PI_name = 'Billinge '
        self.saf_num = 300000  # must be 30000 for proper load of config yaml => don't change
        self.wavelength = 0.1812
        self.experimenters = [('van der Banerjee', 'S0ham', 1),
                              ('Terban ', ' Max', 2)]
        # make xpdUser dir. That is required for simulation
        os.makedirs(self.home_dir, exist_ok=True)
        # set simulation objects
        configure_device(area_det=pe1c, temp_controller=cs700,
                         shutter=shctl1, db=db)
        self.bt = _start_beamtime(self.PI_name, self.saf_num,
                                  self.experimenters,
                                  wavelength=self.wavelength)
        xlf = '300000_sample.xlsx'
        src = os.path.join(os.path.dirname(__file__), xlf)
        shutil.copyfile(src, os.path.join(glbl['import_dir'], xlf))
        import_sample_info(self.saf_num, self.bt)
        self.xrun = CustomizedRunEngine(self.bt)
<<<<<<< HEAD
        open_collection('unittest')

=======
>>>>>>> 4ec7fb8b

    def tearDown(self):
        os.chdir(self.base_dir)
        if os.path.isdir(self.home_dir):
            shutil.rmtree(self.home_dir)
        if os.path.isdir(os.path.join(self.base_dir, 'xpdConfig')):
            shutil.rmtree(os.path.join(self.base_dir, 'xpdConfig'))
        if os.path.isdir(os.path.join(self.base_dir, 'pe2_data')):
            shutil.rmtree(os.path.join(self.base_dir, 'pe2_data'))

    def test_validate_dark(self):
        """ test login in this function """
        # no dark_dict_list
        glbl['_dark_dict_list'] = []
        rv = _validate_dark()
        assert rv == None
        # initiate dark_dict_list
        dark_dict_list = []
        now = time.time()
        # configure area detector
        xpd_configuration['area_det'].cam.acquire_time.put(0.1)
        xpd_configuration['area_det'].images_per_set.put(5)
        acq_time = xpd_configuration['area_det'].cam.acquire_time.get()
        num_frame = xpd_configuration['area_det'].images_per_set.get()
        light_cnt_time = acq_time*num_frame
        # case1: adjust exposure time
        for i in range(5):
            dark_dict_list.append({'uid': str(uuid.uuid4()),
                                   'exposure': (i + 1) * 0.1,
                                   'timestamp': now,
                                   'acq_time': acq_time})
        glbl['_dark_dict_list'] = dark_dict_list
        rv = _validate_dark(glbl['dk_window'])
        correct_set = [el for el in dark_dict_list if
                       abs(el['exposure']-light_cnt_time)<10**(-4)]
        print(dark_dict_list)
        print("correct_set = {}".format(correct_set))
        assert rv == correct_set[0].get('uid')

        # case2: adjust expire time
        dark_dict_list = []
        for i in range(5):
            dark_dict_list.append({'uid': str(uuid.uuid4()),
                                   'exposure': light_cnt_time,
                                   'timestamp': now - (i + 1) * 60,
                                   'acq_time': acq_time})
        glbl['_dark_dict_list'] = dark_dict_list
        # large window -> still find the best (freshest) one
        rv = _validate_dark()
        assert rv == dark_dict_list[0].get('uid')
        # small window -> find None
        rv = _validate_dark(0.1)
        assert rv == None
        # medium window -> find the first one as it's within 1 min window
        rv = _validate_dark(1.5)
        assert rv == dark_dict_list[0].get('uid')

        # case3: adjust acqtime
        dark_dict_list = []
        for i in range(5):
            dark_dict_list.append({'uid': str(uuid.uuid4()),
                                   'exposure': light_cnt_time,
                                   'timestamp': now,
                                   'acq_time': acq_time * (i+1)})
        glbl['_dark_dict_list'] = dark_dict_list
        # leave for future debug
        #print("dark_dict_list = {}"
        #      .format([(el.get('exposure'),
        #                el.get('timestamp'),
        #                el.get('uid'),
        #                el.get('acq_time'))for el in
        #                glbl['_dark_dict_list']]))
        rv = _validate_dark()
        assert rv == dark_dict_list[0].get('uid')

        # case4: with real xrun
        if glbl['_dark_dict_list']:
            glbl['_dark_dict_list'] = []
        xrun_uid = self.xrun({}, 0)
        print(xrun_uid)
        assert len(xrun_uid) == 2  # first one is auto_dark
        dark_uid = _validate_dark()
        assert xrun_uid[0] == dark_uid
        # test sc_dark_field_uid
        msg_list = []
        def msg_rv(msg):
            msg_list.append(msg)
        self.xrun.msg_hook = msg_rv
        self.xrun(0, 0)
        open_run = [el.kwargs for el in msg_list
                    if el.command == 'open_run'][0]
        assert dark_uid == open_run['sc_dk_field_uid']
        # no auto-dark
        glbl['auto_dark'] = False
        new_xrun_uid = self.xrun(0, 0)
        assert len(new_xrun_uid) == 1  # no dark frame
        assert glbl['_dark_dict_list'][-1]['uid'] == dark_uid  # no update

    def test_auto_load_calibration(self):
        # no config file in xpdUser/config_base
        auto_calibration_md_dict = _auto_load_calibration_file()
        assert auto_calibration_md_dict == None
        # one config file in xpdUser/config_base:
        cfg_f_name = glbl['calib_config_name']
        cfg_src = os.path.join(os.path.dirname(__file__), cfg_f_name)
        # __file__ gives relative path
        cfg_dst = os.path.join(glbl['config_base'], cfg_f_name)
        shutil.copy(cfg_src, cfg_dst)
        with open(cfg_dst) as f:
            config_from_file = yaml.load(f)
        glbl['calib_config_dict'] = config_from_file
        auto_calibration_md_dict = _auto_load_calibration_file()
        # is file loaded??
        self.assertTrue('time' in auto_calibration_md_dict)
        # is information loaded in correctly?
        self.assertEqual(auto_calibration_md_dict['pixel2'],
                         0.0002)
        self.assertEqual(auto_calibration_md_dict['file_name'],
                         'pyFAI_calib_Ni_20160813-1659.poni')
        self.assertEqual(auto_calibration_md_dict['time'],
                        '20160813-1815')
        # file-based config_dict is different from
        # glbl['calib_config_dict']
        self.assertTrue(os.path.isfile(cfg_dst))
        glbl['calib_config_dict'] = dict(auto_calibration_md_dict)
        glbl['calib_config_dict']['new_filed']='i am new'
        reload_auto_calibration_md_dict = _auto_load_calibration_file()
        # trust file-based solution
        self.assertEqual(reload_auto_calibration_md_dict, config_from_file)
        self.assertFalse('new_field' in reload_auto_calibration_md_dict)
        # test with xrun : auto_load_calib = False -> nothing happpen
        msg_list = []
        def msg_rv(msg):
            msg_list.append(msg)
        self.xrun.msg_hook = msg_rv
        glbl['auto_load_calib'] = False
        xrun_uid = self.xrun(0,0)
        open_run = [el.kwargs for el in msg_list
                    if el.command =='open_run'][0]
        self.assertFalse('calibration_md' in open_run)
        # test with xrun : auto_load_calib = True -> full calib_md
        msg_list = []
        def msg_rv(msg):
            msg_list.append(msg)
        self.xrun.msg_hook = msg_rv
        glbl['auto_load_calib'] = True
        xrun_uid = self.xrun(0,0)
        open_run = [el.kwargs for el in msg_list
                    if el.command == 'open_run'][0]
        # modify in place
        reload_auto_calibration_md_dict.pop('calibration_collection_uid')
        # test assertion
        self.assertTrue('calibration_md' in open_run)
        self.assertEqual(open_run['calibration_md'],
                         reload_auto_calibration_md_dict)
        # specific info encoded in test file
        self.assertEqual(open_run['calibration_collection_uid'],
                         'uuid1234')

    def test_xrun_with_xpdAcqPlans(self):
        exp = 5
        # test with ct
        msg_list = []
        def msg_rv(msg):
            msg_list.append(msg)
        self.xrun.msg_hook = msg_rv
        self.xrun({}, ScanPlan(self.bt, ct, exp))
        open_run = [el.kwargs for el in msg_list
                    if el.command == 'open_run'].pop()
        self.assertEqual(open_run['sp_type'], 'ct')
        self.assertEqual(open_run['sp_requested_exposure'], exp)
        # test with Tramp
        Tstart, Tstop, Tstep = 300, 200, 10
        msg_list = []
        def msg_rv(msg):
            msg_list.append(msg)
        self.xrun.msg_hook = msg_rv
        self.xrun({}, ScanPlan(self.bt, Tramp, exp, Tstart,
                               Tstop, Tstep))
        open_run = [el.kwargs for el in msg_list
                    if el.command == 'open_run'].pop()
        self.assertEqual(open_run['sp_type'], 'Tramp')
        self.assertEqual(open_run['sp_requested_exposure'], exp)
        self.assertEqual(open_run['sp_startingT'], Tstart)
        self.assertEqual(open_run['sp_endingT'], Tstop)
        self.assertEqual(open_run['sp_requested_Tstep'], Tstep)
        # test with tseries
<<<<<<< HEAD
        delay, num = 0.5, 5
=======
        delay, num = 0.1, 5
>>>>>>> 4ec7fb8b
        msg_list = []
        def msg_rv(msg):
            msg_list.append(msg)
        self.xrun.msg_hook = msg_rv
        self.xrun({}, ScanPlan(self.bt, tseries, exp, delay, num))
        open_run = [el.kwargs for el in msg_list\
                    if el.command == 'open_run'].pop()
        self.assertEqual(open_run['sp_type'], 'tseries')
        self.assertEqual(open_run['sp_requested_exposure'], exp)
        self.assertEqual(open_run['sp_requested_delay'], delay)
        self.assertEqual(open_run['sp_requested_num'], num)
        # test with Tlist
        T_list = [300, 256, 128]
        msg_list = []
        def msg_rv(msg):
            msg_list.append(msg)
        self.xrun.msg_hook = msg_rv
        self.xrun({}, ScanPlan(self.bt, Tlist, exp, T_list))
        open_run = [el.kwargs for el in msg_list
                    if el.command == 'open_run'].pop()
        self.assertEqual(open_run['sp_type'], 'Tlist')
        self.assertEqual(open_run['sp_requested_exposure'], exp)
<<<<<<< HEAD
        self.assertEqual(open_run['sp_T_list'], T_list)


    def test_suspender(self):
        loop = self.xrun._loop
        # no suspender
        self.xrun({}, ScanPlan(self.bt, ct, 1))

        # operate at full current
        sig = ophyd.Signal()
        def putter(val):
            sig.put(val)
        glbl.ring_current = sig
        putter(200)
        wait_time = 0.2
        set_beamdump_suspender(self.xrun, wait_time=wait_time)
        # test
        start = time.time()
        # queue up fail and resume conditions
        loop.call_later(.1, putter, 90)  # lower than 50%, trigger
        loop.call_later( 1., putter, 190)  # higher than 90%, resume
        # start the scan
        self.xrun({}, ScanPlan(self.bt, ct, .1))
        stop = time.time()
        # assert we waited at least 2 seconds +
        # the settle time
        delta = stop - start
        print(delta)
        assert delta > .1 + wait_time + 1.

        # operate at low current, test user warnning
        with warnings.catch_warnings(record=True) as w:
            warnings.simplefilter("always")
            # trigger warning
            putter(30)  # low current
            set_beamdump_suspender(self.xrun, wait_time=wait_time)
            # check warning
            assert len(w)==1
            assert issubclass(w[-1].category, UserWarning)

    # deprecate from v0.5 release
    #def test_open_collection(self):
    #    # no collection
    #    delattr(glbl, 'collection')
    #    self.assertRaises(RuntimeError, lambda: self.xrun(0, 0))
    #    # test collection num
    #    open_collection('unittest_collection')
    #    self.assertEqual(glbl.collection, [])
    #    self.xrun(0, 0)
    #    self.assertEqual(glbl.collection_num, 1)
=======
        self.assertEqual(open_run['sp_T_list'], T_list)
>>>>>>> 4ec7fb8b
<|MERGE_RESOLUTION|>--- conflicted
+++ resolved
@@ -4,12 +4,7 @@
 import time
 import yaml
 import uuid
-<<<<<<< HEAD
 import warnings
-from time import strftime
-=======
->>>>>>> 4ec7fb8b
-
 from xpdacq.glbl import glbl
 from xpdacq.beamtime import *
 from xpdacq.utils import import_sample_info
@@ -17,17 +12,13 @@
 from xpdacq.simulation import pe1c, cs700, shctl1, db
 from xpdacq.beamtimeSetup import (_start_beamtime, _end_beamtime)
 from xpdacq.xpdacq import (_validate_dark, CustomizedRunEngine,
-<<<<<<< HEAD
                            _auto_load_calibration_file,
-                           open_collection, set_beamdump_suspender)
+                           set_beamdump_suspender)
 from xpdacq.simulation import pe1c, cs700, shctl1, SimulatedPE1C
 
 import ophyd
 import bluesky.examples as be
 from bluesky import Msg
-=======
-                           _auto_load_calibration_file)
->>>>>>> 4ec7fb8b
 
 class xrunTest(unittest.TestCase):
     def setUp(self):
@@ -52,11 +43,6 @@
         shutil.copyfile(src, os.path.join(glbl['import_dir'], xlf))
         import_sample_info(self.saf_num, self.bt)
         self.xrun = CustomizedRunEngine(self.bt)
-<<<<<<< HEAD
-        open_collection('unittest')
-
-=======
->>>>>>> 4ec7fb8b
 
     def tearDown(self):
         os.chdir(self.base_dir)
@@ -244,11 +230,7 @@
         self.assertEqual(open_run['sp_endingT'], Tstop)
         self.assertEqual(open_run['sp_requested_Tstep'], Tstep)
         # test with tseries
-<<<<<<< HEAD
-        delay, num = 0.5, 5
-=======
         delay, num = 0.1, 5
->>>>>>> 4ec7fb8b
         msg_list = []
         def msg_rv(msg):
             msg_list.append(msg)
@@ -271,9 +253,7 @@
                     if el.command == 'open_run'].pop()
         self.assertEqual(open_run['sp_type'], 'Tlist')
         self.assertEqual(open_run['sp_requested_exposure'], exp)
-<<<<<<< HEAD
         self.assertEqual(open_run['sp_T_list'], T_list)
-
 
     def test_suspender(self):
         loop = self.xrun._loop
@@ -284,7 +264,7 @@
         sig = ophyd.Signal()
         def putter(val):
             sig.put(val)
-        glbl.ring_current = sig
+        xpd_configuration['ring_current'] = sig
         putter(200)
         wait_time = 0.2
         set_beamdump_suspender(self.xrun, wait_time=wait_time)
@@ -310,18 +290,4 @@
             set_beamdump_suspender(self.xrun, wait_time=wait_time)
             # check warning
             assert len(w)==1
-            assert issubclass(w[-1].category, UserWarning)
-
-    # deprecate from v0.5 release
-    #def test_open_collection(self):
-    #    # no collection
-    #    delattr(glbl, 'collection')
-    #    self.assertRaises(RuntimeError, lambda: self.xrun(0, 0))
-    #    # test collection num
-    #    open_collection('unittest_collection')
-    #    self.assertEqual(glbl.collection, [])
-    #    self.xrun(0, 0)
-    #    self.assertEqual(glbl.collection_num, 1)
-=======
-        self.assertEqual(open_run['sp_T_list'], T_list)
->>>>>>> 4ec7fb8b
+            assert issubclass(w[-1].category, UserWarning)