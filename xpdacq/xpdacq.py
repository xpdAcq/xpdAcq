#!/usr/bin/env python
##############################################################################
#
# xpdacq            by Billinge Group
#                   Simon J. L. Billinge sb2896@columbia.edu
#                   (c) 2016 trustees of Columbia University in the City of
#                        New York.
#                   All rights reserved
#
# File coded by:    Timothy Liu, Simon Billinge, Tom Caswell
#
# See AUTHORS.txt for a list of people who contributed.
# See LICENSE.txt for license information.
#
#
##############################################################################
import os
import yaml
import time
import datetime
import numpy as np
import copy
import sys
import uuid
from configparser import ConfigParser

from bluesky.plans import Count
from bluesky import Msg
from bluesky.plans import AbsScanPlan

from xpdacq.utils import _graceful_exit
from xpdacq.glbl import glbl
#from xpdacq.glbl import AREA_DET as area_det
#from xpdacq.glbl import TEMP_CONTROLLER as temp_controller
#from xpdacq.glbl import VERIFY_WRITE as verify_files_saved
#from xpdacq.glbl import LIVETABLE as LiveTable
from xpdacq.glbl import xpdRE
from xpdacq.beamtime import Union, Xposure, ScanPlan
from xpdacq.control import _close_shutter, _open_shutter

print('Before you start, make sure the area detector IOC is in "Acquire mode"')


# top definition for minial impacts on the code. Can be changed later
area_det = glbl.area_det
LiveTable = glbl.LiveTable
temp_controller = glbl.temp_controller

def dryrun(sample,scan,**kwargs):
    '''same as run but scans are not executed.
    
    for testing.
    currently supported scans are "ct","tseries","Tramp" 
    where "ct"=count, "tseries=time series (series of counts)",
    and "Tramp"=Temperature ramp.

    '''
    cmdo = Union(sample,scan)
    #area_det = _get_obj('pe1c')
    parms = scan.md['sc_params']
    subs={}
    if 'subs' in parms: 
        subsc = parms['subs']
    for i in subsc:
        if i == 'livetable':
            subs.update({'all':LiveTable([area_det, temp_controller])})
        elif i == 'verify_write':
            subs.update({'stop':verify_files_saved})
   
    if scan.scan == 'ct':
       get_light_images_dryrun(cmdo,parms['exposure'],area_det, parms['subs'],**kwargs)
    elif scan.scan == 'tseries':
       collect_time_series_dryrun(scan,parms[0],area_det, **kwargs)
    elif scan.scan == 'Tramp':
        pass
    else:
       print('unrecognized scan type.  Please rerun with a different scan object')
       return
    
def _unpack_and_run(sample,scan,**kwargs):
    # check to see if wavelength has been set
    # bug
    if not sample.md['bt_wavelength']:
        print('WARNING: There is no wavelength information in your sample acquire object')
    cmdo = Union(sample,scan)
    parms = scan.md['sc_params']
    subs={}
    if 'subs' in parms: 
        subsc = parms['subs']
    for i in subsc:
        if i == 'livetable':
            subs.update({'all':LiveTable([area_det, temp_controller])})
        elif i == 'verify_write':
            subs.update({'stop':verify_files_saved})

    if scan.scan == 'ct':
        get_light_images(cmdo,parms['exposure'], area_det, subs,**kwargs)
    elif scan.scan == 'tseries':
        collect_time_series(cmdo,parms['exposure'], parms['delay'], parms['num'], area_det, subs, **kwargs)
    elif scan.scan == 'Tramp':
        collect_Temp_series(cmdo, parms['startingT'], parms['endingT'],parms['requested_Tstep'], parms['exposure'], area_det, subs, **kwargs)
    else:
        print('unrecognized scan type.  Please rerun with a different scan object')
        return

#### dark subtration code block ####

def _read_dark_yaml():
    dark_yaml_name = glbl.dk_yaml
    with open(dark_yaml_name, 'r') as f:
        dark_scan_list = yaml.load(f)
    return dark_scan_list 

def validate_dark(light_cnt_time, expire_time, dark_scan_list = None):
    ''' find the uid of appropriate dark inside dark_base
    
        Parameters
        ----------
        light_cnt_time : float
            exposure time of light image, expressed in seconds
        expire_time : float
            expire time of dark images, expressed in minute
        dark_scan_list : list, optional
            a list of dark dictionaries
        Returns
        -------
        dark_field_uid : str
            uid to qualified dark frame
    '''
    if not dark_scan_list: 
        dark_scan_list = _read_dark_yaml()
    if len(dark_scan_list) > 0:
        test_list = copy.copy(dark_scan_list)
        while time.time() - test_list[-1][2] < expire_time*60.:
            test = test_list.pop()
            if abs(test[1]-light_cnt_time) < 0.9*glbl.frame_acq_time: 
                return test[0] 
            elif len(test_list) == 0:
                return  None # scan list is there but no good dark found
    else:
        return None # nothing in dark_scan_list. collect a dark

def _load_calibration_file(calibration_file_name = None):
    ''' function to load calibration file in config_base directory
    Parameters
    ----------
    calibration_file_name : str
    name of calibration file used. if it is None, load the most recent one
    Returns
    -------
    config_dict : dict
    a dictionary containing calibration parameters calculated from SrXplanar
    '''
    config_dir = glbl.config_base
    f_list = [ f for f in os.listdir(config_dir) if f.endswith('cfg')]
    if not f_list:
        return # no config at all
    if calibration_file_name:
        config_in_use = calibration_file_name
    config_in_use = sorted(f_list, key=os.path.getmtime)[-1]
    config_timestamp = os.path.getmtime(config_in_use)
    config_time = datetime.datetime.fromtimestamp(config_timestamp).strftime('%Y%m%d-%H%M')
    config_dict = _parse_calibration_file(os.path.join(config_dir,config_in_use))
    return (config_dict, config_in_use)

def _parse_calibration_file(config_file_name):
    ''' helper function to parse calibration file '''
    calibration_parser = ConfigParser()
    calibration_parser.read(config_file_name)
    sections = calibration_parser.sections()
    config_dict = {}
    for section in sections:
        config_dict[section] = {} # write down header
        options = calibration_parser.options(section)
        for option in options:
            try:
                config_dict[section][option] = calibration_parser.get(section, option)
                #if config_dict[option] == -1:
                # DebugPrint("skip: %s" % option)
            except:
                print("exception on %s!" % option)
                config_dict[option] = None
    return config_dict

def prun(sample, scanplan, auto_dark = glbl.auto_dark, **kwargs):
    '''on this 'sample' run this 'scanplan'
        
    Arguments:
    sample - sample metadata object
    scanplan - scanplan metadata object
    auto_dark - optional. Type auto_dark = False to suppress the automatic collection of a dark image (default = True). Strongly recommend to leave as True unless problems are encountered
    **kwargs - dictionary that will be passed through to the run-engine metadata
    '''
    if scanplan.shutter:
        _open_shutter()
    scanplan.md.update({'xp_isprun':True})
    light_cnt_time = scanplan.md['sc_params']['exposure']
    expire_time = glbl.dk_window
    dark_field_uid = validate_dark(light_cnt_time, expire_time)
<<<<<<< HEAD
    if not dark_field_uid:
        dark_field_uid = dark(sample, scanplan)
        # remove is_dark tag in md
        dummy = scanplan.md.pop('xp_isdark') 
    scanplan.md['sc_params'].update({'dk_field_uid': dark_field_uid})
    scanplan.md['sc_params'].update({'dk_window':expire_time})
=======
    # user can also specify auto_dark in argument to overwrite glbl setting
    if auto_dark:
        dark_field_uid = validate_dark(light_cnt_time, expire_time)
        if not dark_field_uid:
            print('''INFO: auto_dark didn't detect a valid dark, so is collecting a new dark frame.
                    See documentation at http://xpdacq.github.io for more information about controlling this behavior''')
            # create a count plan with the same light_cnt_time
            auto_dark_scanplan = ScanPlan('auto_dark_scan',
                    'ct',{'exposure':light_cnt_time})
            dark_field_uid = dark(sample, auto_dark_scanplan)
            time.sleep(2.5) # this hasn't been solved as of 03/11/2016
        scanplan.md['sc_params'].update({'dk_field_uid': dark_field_uid})
        scanplan.md['sc_params'].update({'dk_window':expire_time})
>>>>>>> 6b065fa1
    try:
        (config_dict, config_name) = _load_calibration_file()
        scan.md.update({'xp_config_dict':config_dict})
        scan.md.update({'xp_config_name':config_name})
    except TypeError: # iterating on on None object causes TypeError
        print('INFO: No calibration file found in config_base. Scan will still keep going on')
    if scanplan.shutter: 
        _open_shutter()
    _unpack_and_run(sample,scanplan,**kwargs)
    if scanplan.shutter: 
        _close_shutter()

def calibration(sample, scanplan, **kwargs):
    ''' function to run calibration on this sample with this scanplan
    
    Arguments:
    sample - sample metadata object
    scanplan - scanplan metadata object
    **kwargs - dictionary that will be passed through to the run-engine metadata
    '''
    _scanplan = scanplan # make a copy
    _scanplan.md.update({'xp_iscalibration':True})
    prun(sample, _scanplan)
    # this way is cleaner and dark is collected as well. but "no calibration file" warning might appear while people are doing calibration run.

def dark(sample,scan,**kwargs):
    '''on this 'scan' get dark images
    
    Arguments:
    sample - sample metadata object
    scan - scan metadata object
    **kwargs - dictionary that will be passed through to the run-engine metadata
    '''
        # print information to user since we might call dark during prun.
    dark_uid = str(uuid.uuid4())
    dark_exposure = scan.md['sc_params']['exposure']
    _close_shutter()
    scan.md.update({'xp_isdark':True})
    # we need a hook to search this dark frame later on
    scan.md.update({'xp_dark_uid':dark_uid})
    _unpack_and_run(sample,scan,**kwargs)
    dark_time = time.time() # get timestamp by the end of dark_scan 
    dark_def = (dark_uid, dark_exposure, dark_time)
    scan.md.update({'xp_isdark':False}) #reset
    _close_shutter()
    return dark_uid
    
def _yamify_dark(dark_def):
    dark_yaml_name = glbl.dk_yaml
    with open(dark_yaml_name, 'r') as f:
        dark_list = yaml.load(f)
    dark_list.append(dark_def)
    with open(dark_yaml_name, 'w') as f:
        yaml.dump(dark_list, f)

def setupscan(sample,scan,**kwargs):
    '''used for setup scans NOT production scans
     
    Scans run this way will get tagged with "setup_scan=True".  They
    will be saved for later retrieval but will be harder to search for
    in the database.
    Use prun() for production scans

    Arguments:
    sample - sample metadata object
    scan - scan metadata object
    **kwargs - dictionary that will be passed through to the run-engine metadata
    '''
    if scan.shutter: _open_shutter()
    scan.md.update({'xp_isprun':False})
    _unpack_and_run(sample,scan,**kwargs)
    #parms = scan.sc_params
    if scan.shutter: _close_shutter()

def get_light_images(mdo, exposure = 1.0, det=area_det, subs_dict={}, **kwargs):
    '''the main xpdAcq function for getting an exposure
    
    Arguments:
      mdo - xpdacq.beamtime.Scan metadata object - generated by beamtime metadata setup sequence
      area_det - bluesky detector object - the instance of the detector you are using. 
                   by default area_det defined when xpdacq is loaded
      exposure - float - exposure time in seconds

    Returns:
      nothing
    '''   
    
    # setting up detector
    #area_det = _get_obj(det)
    #glbl.area_det.number_of_sets.put(1)
    area_det.number_of_sets.put(1)
    area_det.cam.acquire_time.put(glbl.frame_acq_time)
    acq_time = area_det.cam.acquire_time.get()

    exp = Xposure(mdo)
    
    # compute number of frames and save metadata
    num_frame = int(exposure / acq_time)
    if num_frame == 0: 
        num_frame = 1
    computed_exposure = num_frame*acq_time
    print('INFO: requested exposure time = ',exposure,' -> computed exposure time:',computed_exposure)
    exp.md.update({'xp_requested_exposure':exposure,'xp_computed_exposure':computed_exposure}) 
    exp.md.update({'xp_time_per_frame':acq_time,'xp_num_frames':num_frame})
    
    area_det.images_per_set.put(num_frame)
    md_dict = exp.md
    md_dict.update(kwargs)
    
    plan = Count([area_det])
    xpdRE(plan,subs_dict,**md_dict)


def collect_Temp_series(mdo, Tstart, Tstop, Tstep, exposure = 1.0, det= area_det, subs_dict={}, **kwargs):
    '''the main xpdAcq function for getting a temperature series
    
    Arguments:
      mdo - xpdacq.beamtime.Scan metadata object - generated by beamtime metadata setup sequence
      T_start - flot - start setpoint of Temperature ramp
      
      area_det - bluesky detector object - the instance of the detector you are using. 
                   by default area_det defined when xpdacq is loaded
      exposure - float - exposure time in seconds

    Returns:
      nothing
    '''   
    #temp_controller = _get_obj('cs700')
    
    # setting up detector
    #area_det = _get_obj(det)
    area_det.number_of_sets.put(1)
    area_det.cam.acquire_time.put(glbl.frame_acq_time)
    acq_time = area_det.cam.acquire_time.get()

    exp = Xposure(mdo)
    
    # compute number of frames and save metadata
    num_frame = int(exposure / acq_time)
    if num_frame == 0: num_frame = 1
    computed_exposure = num_frame*acq_time
    print('INFO: requested exposure time = ',exposure,' -> computed exposure time:',computed_exposure)
    exp.md.update({'xp_requested_exposure':exposure,'xp_computed_exposure':computed_exposure}) 
    exp.md.update({'xp_time_per_frame':acq_time,'xp_num_frames':num_frame})
    
    Nsteps = _nstep(Tstart, Tstop, Tstep) # computed steps
    exp.md.update({'sc_startingT':Tstart,'sc_endingT':Tstop,'sc_requested_Tstep':Tstep}) 
    exp.md.update({'sc_Nsteps':Nsteps}) 

    area_det.images_per_set.put(num_frame)
    md_dict = exp.md
    md_dict.update(kwargs)
        
    plan = AbsScanPlan([area_det], temp_controller, Tstart, Tstop, Nsteps)
    xpdRE(plan,subs_dict, **md_dict)

    print('End of collect_Temp_scans....')

def _nstep(start, stop, step_size):
    ''' return (start, stop, nsteps)'''
    requested_nsteps = abs((start - stop) / step_size)
    
    computed_nsteps = int(requested_nsteps)+1 # round down for finer step size
    computed_step_list = np.linspace(start, stop, computed_nsteps)
    computed_step_size = computed_step_list[1]- computed_step_list[0]
    print('INFO: requested temperature step size = ',step_size,' -> computed temperature step size:',abs(computed_step_size))
    return computed_nsteps

def collect_time_series(mdo, exposure=1.0, delay=0., num=1, det= area_det, subs_dict={}, **kwargs):
    """Collect a time series

    Any extra keywords are passed through to RE() as metadata

    Parameters
    ----------
    mdo : XPD
        Object to carry around the metadata
    num : int
        The number of points in the time series

    delay : float
        Time between starts of time points in [s].  If less than exposure, the
        exposure time will be maintained and this time will be increased.

    exposure : float, optional
        Total integration time per data point in [s]
    """
   
    # arrange md object
    exp = Xposure(mdo)
    #md_dict = exp.md
    #md_dict.update(kwargs)

    # get a local copy of md to update
    md = dict(exp.md)

    # grab the area detector
    #area_det = _get_obj(det)
    area_det.cam.acquire_time.put(glbl.frame_acq_time)
    acq_time = area_det.cam.acquire_time.get()

    # compute how many frames to collect
    num_frame = max(int(exposure / acq_time), 1)
    computed_exposure = num_frame * acq_time
    num_sets = 1
    
        
    real_delay = max(0, delay - computed_exposure)
    period = max(computed_exposure, real_delay + computed_exposure)
    # set how many frames to average
    area_det.images_per_set.put(num_frame)
    area_det.number_of_sets.put(num_sets)

    md.update({'requested_exposure': exposure,
               'computed_exposure': computed_exposure,
               'period': period})
    md.update({'time_per_frame': acq_time,
               'num_frames': num_frame,
               'number_of_sets': num_sets})
    md.update(kwargs)
    plan = Count([area_det], num=num, delay=real_delay)
    xpdRE(plan, subs_dict, **md)

    print('End of time series scan ....')


######## temporarily solution to user's unstoppable desire to SPEC-like behavior.... #########

def SPEC_Tseries_plan(detector, motor, start, stop, steps):
    yield Msg('open_run')
    for i in np.linspace(start, stop, steps):
        yield Msg('create')
        yield Msg('set', motor, i)
        yield Msg('read', motor)
        _open_shutter()
        yield Msg('trigger', detector)
        yield Msg('read', detector)
        _close_shutter()
        yield Msg('trigger', detector)
        yield Msg('read', detector)
        yield Msg('save')
    yield Msg('close_run')

def SPEC_Temp_series(mdo, Tstart, Tstop, Tstep, exposure = 1.0, det = area_det, subs_dict={}, **kwargs):
    '''the main xpdAcq function for getting an exposure
    
    Arguments:
      mdo - xpdacq.beamtime.Scan metadata object - generated by beamtime metadata setup sequence
      T_start - flot - start setpoint of Temperature ramp
      
      area_det - bluesky detector object - the instance of the detector you are using. 
                   by default area_det defined when xpdacq is loaded
      exposure - float - exposure time in seconds

    Returns:
      nothing
    '''   
    #temp_controller = _get_obj('cs700')
    
    # setting up detector
    area_det = _get_obj(det)
    area_det.number_of_sets.put(1)
    acq_time = area_det.cam.acquire_time.get()

    exp = Xposure(mdo)
    
    # compute number of frames and save metadata
    num_frame = int(exposure / acq_time)
    if num_frame == 0: num_frame = 1
    computed_exposure = num_frame*acq_time
    print('INFO: requested exposure time = ',exposure,' -> computed exposure time:',computed_exposure)
    exp.md.update({'xp_requested_exposure':exposure,'xp_computed_exposure':computed_exposure}) 
    exp.md.update({'xp_time_per_frame':acq_time,'xp_num_frames':num_frame})
    
    Nsteps = _nstep(Tstart, Tstop, Tstep) # computed steps
    exp.md.update({'sc_startingT':Tstart,'sc_endingT':Tstop,'sc_requested_Tstep':Tstep}) 
    exp.md.update({'sc_Nsteps':Nsteps}) 
    #print('INFO: requested temperature step = ',Tstep,' -> computed temperature step:', _Tstep)
    # information is taking care in _nstep

    area_det.images_per_set.put(num_frame)
    md_dict = exp.md
    md_dict.update(kwargs)
        
    plan = SPEC_Tseries_plan([area_det], temp_controller, Tstart, Tstop, Nsteps)
    xpdRE(plan,subs_dict, **md_dict)

    print('End of SPEC_Temp_scans....')
   
########################################################################################################

def get_bluesky_run(mdo, plan, det = area_det, subs_dict={}, **kwargs):
    '''An xpdAcq function for executing a custom (user defined) bluesky plan
    
    Arguments:
      mdo - xpdacq.beamtime.Scan metadata object - generated by beamtime metadata setup sequence
      area_det - bluesky detector object - the instance of the detector you are using. 
                   by default area_det defined when xpdacq is loaded
      exposure - float - exposure time in seconds

    Returns:
      nothing
    '''   
    
    # setting up detector
    area_det = _get_obj(det)
#    area_det.number_of_sets.put(1)  # not sure about this one
    acq_time = area_det.cam.acquire_time.get()

    exp = Xposure(mdo)
    
    # compute number of frames and save metadata
    num_frame = int(exposure / acq_time)
    if num_frame == 0: num_frame = 1
    computed_exposure = num_frame*acq_time
    print('INFO: requested exposure time = ',exposure,' -> computed exposure time:',computed_exposure)
    exp.md.update({'xp_requested_exposure':exposure,'xp_computed_exposure':computed_exposure}) 
    exp.md.update({'xp_time_per_frame':acq_time,'xp_num_frames':num_frame})
    
    area_det.images_per_set.put(num_frame)
    md_dict = exp.md
    md_dict.update(kwargs)

    xpdRE(plan,subs_dict,**md_dict)



##########################################################
#    Dry Run thingys
######################################################
def get_light_images_dryrun(mdo, exposure = 1.0, det= area_det, subs_dict={}, **kwargs):
    '''the main xpdAcq function for getting an exposure
    
    Arguments:
      mdo - xpdacq.beamtime.Scan metadata object - generated by beamtime metadata setup sequence
      area_det - bluesky detector object - the instance of the detector you are using. 
                   by default area_det defined when xpdacq is loaded
      exposure - float - exposure time in seconds

    Returns:
      nothing
    ''' 
    
    # default setting for pe1c
#    area_det = _get_obj('pe1c')
#    area_det.number_of_sets.put(1)

    exp = Xposure(mdo)
#    acq_time = area_det.cam.acquire_time.get()
    acq_time = 0.1
    
    # compute number of frames and save metadata
    num_frame = int(exposure/acq_time )
    if num_frame == 0: num_frame = 1
    computed_exposure = num_frame*acq_time
    exp.md.update({'xp_requested_exposure':exposure,'xp_computed_exposure':computed_exposure}) 
    exp.md.update({'xp_time_per_frame':acq_time,'xp_num_frames':num_frame})
    
#    area_det.image_per_set.put(num_frame)
    md_dict = exp.md
    md_dict.update(kwargs)

    print('this will execute a single bluesky Count type scan')
    print('Sample: '+str(md_dict['sa_name']))
    print('[FIXME] more sample info here')
    print('using the "pe1c" detector (Perkin-Elmer in continuous acquisition mode)')
    print('The requested exposure time = ',exposure,' -> computed exposure time:',computed_exposure)
    print('in the form of '+str(num_frame)+' frames of '+str(acq_time)+' s summed into a single event')
    print('(i.e. accessible as a single tiff file)')
    print('')  
    print('The metadata saved with the scan will be:')
    print(md_dict)
    
def collect_time_series_dryrun(metadata_object, num, exposure=1.0, delay=0.,  **kwargs):
    """Collect a time series

    Any extra keywords are passed through to RE() as metadata

    Parameters
    ----------
    metadata_object : XPD
        Object to carry around the metadata
    num : int
        The number of points in the time series

    delay : float
        Time between starts of time points in [s].  If less than exposure, the
        exposure time will be maintained and this time will be increased.

    exposure : float, optional
        Total integration time per data point in [s]
    """
    # get a local copy of md to update
    md = dict(metadata_object.md)

    # grab the area detector
    #area_det = _get_obj('pe1c')

    acq_time = area_det.cam.acquire_time.get()

    # compute how many frames to collect
    num_frame = max(int(exposure / acq_time), 1)
    computed_exposure = num_frame * acq_time
    num_sets = 1

    est_writeout_ohead = 1.0
    real_delay = max(0, delay - computed_exposure)
    period = max(computed_exposure, real_delay + computed_exposure)
    # set how many frames to average
    area_det.image_per_set.put(num_frame)
    area_det.number_of_sets.put(num_sets)
    scan_length_s = period*num_sets
    m, s = divmod(scan_length_s, 60)
    h, m = divmod(m, 60)
    scan_length = str("%d:%02d:%02d" % (h, m, s))
    est_real_scan_length_s = (period+est_writeout_ohead)*num_sets
    m, s = divmod(est_real_scan_length_s, 60)
    h, m = divmod(m, 60)
    est_real_scan_length = str("%d:%02d:%02d" % (h, m, s))

    md.update({'requested_exposure': exposure,
               'computed_exposure': computed_exposure,
               'period': period})
    md.update({'time_per_frame': acq_time,
               'num_frames': num_frame,
               'number_of_sets': num_sets})
    md.update(kwargs)

    
    print('this will execute a series of'+str(num)+' bluesky Count type scans')
    print('Sample: '+md['sa_name'])
    print('[FIXME] more sample info here')
    print('using the "pe1c" detector (Perkin-Elmer in continuous acquisition mode)')
    print('The requested exposure time = ',exposure,' -> computed exposure time:',computed_exposure)
    print('in the form of '+str(num_frame)+' frames of '+str(acq_time)+' s summed into a single event')
    print('(i.e. accessible as a single tiff file)')
    print('')
    print('There will be a delay of '+str(real_delay)+' (compared to the requested delay of '+str(delay)+') s')
    print('This will result in a nominal period (neglecting readout overheads) of '+str(period)+' s')
    print('Which results in a total scan time of '+str(scan_length))
    print('Using an estimated write-out overhead of '+str(est_writeout_ohead)+' this gives and estimated total scan length of '+str(est_real_scan_length))
    print('Real outcomes may vary!')
    print('that will be summed into a single event (e.g. accessible as a single tiff file)')
    print('')
    print('The metadata saved with the scan will be:')
    print(md_dict)

#    plan = Count([area_det], num=num, delay=real_delay)
#    return gs.RE(plan, **md)

################# private module ###########################
"""
def _bluesky_global_state():
    '''Import and return the global state from bluesky.'''

    from bluesky.standard_config import gs
    return gs
    
def _bluesky_metadata_store():
    '''Return the dictionary of bluesky global metadata.'''

    gs = _bluesky_global_state()
    return gs.RE.md

def _bluesky_RE():
    import bluesky
    from bluesky.run_engine import RunEngine
    from bluesky.register_mds import register_mds
    #from bluesky.run_engine import DocumentNames
    RE = RunEngine()
    register_mds(RE)
    return RE

RE = _bluesky_RE()
gs = _bluesky_global_state()

old_validator = RE.md_validator
def ensure_sc_uid(md):
    old_validator(md)
    if 'sc_uid' not in md:
        raise ValueError("scan metadata needed to run scan.  Please create a scan metadata object and rerun.")
RE.md_validator = ensure_sc_uid
"""

##############################################################
'''
def _xpd_plan_1(num_saturation, num_unsaturation, det=None):
    's' type-1 plan: change image_per_set on the fly with Count
    
    Parameters:
    -----------
        num_img : int
            num of images you gonna take, last one is fractional
        
        time_dec : flot
    ''s'
    from bluesky import Msg
    from xpdacq.control import _get_obj
    
    if not det:
        _det = _get_obj('pe1c')

    num_threshold = int(expo_threshold / frame_rate)
    print('Overflow...')
    print('num of threshold = %i ' % num_threshold)

    yield Msg('open_run')
    yield Msg('stage', _det)
    _det.number_of_sets.put(1)
    _det.images_per_set.put(num_threshold)
    for i in range(num_saturation+1):
        yield Msg('create')
        yield Msg('trigger', _det)
        yield Msg('read', _det)
        yield Msg('save')
    
    _det.images_per_set.put(num_unsaturation)
    yield Msg('create')
    yield Msg('trigger', _det)
    yield Msg('read', _det)
    yield Msg('save')
    yield Msg('unstage', _det)
    yield Msg('close_run')


# reproduce QXRD workflow. Do dark and light scan with the same amount of time so that we can subtract it
# can be modified if we have better understanding on dark current on area detector    
   
    
def QXRD_plan():
    print('Collecting dark frames....')
    _close_shutter()
    yield from count_plan
    print('Collecting light frames....')
    _open_shutter()
    yield from count_plan

        
    # hook to visualize data
    # FIXME - make sure to plot dark corrected image
    plot_scan(db[-1])

'''<|MERGE_RESOLUTION|>--- conflicted
+++ resolved
@@ -196,15 +196,6 @@
     scanplan.md.update({'xp_isprun':True})
     light_cnt_time = scanplan.md['sc_params']['exposure']
     expire_time = glbl.dk_window
-    dark_field_uid = validate_dark(light_cnt_time, expire_time)
-<<<<<<< HEAD
-    if not dark_field_uid:
-        dark_field_uid = dark(sample, scanplan)
-        # remove is_dark tag in md
-        dummy = scanplan.md.pop('xp_isdark') 
-    scanplan.md['sc_params'].update({'dk_field_uid': dark_field_uid})
-    scanplan.md['sc_params'].update({'dk_window':expire_time})
-=======
     # user can also specify auto_dark in argument to overwrite glbl setting
     if auto_dark:
         dark_field_uid = validate_dark(light_cnt_time, expire_time)
@@ -218,7 +209,6 @@
             time.sleep(2.5) # this hasn't been solved as of 03/11/2016
         scanplan.md['sc_params'].update({'dk_field_uid': dark_field_uid})
         scanplan.md['sc_params'].update({'dk_window':expire_time})
->>>>>>> 6b065fa1
     try:
         (config_dict, config_name) = _load_calibration_file()
         scan.md.update({'xp_config_dict':config_dict})
