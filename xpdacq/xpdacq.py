#!/usr/bin/env python
##############################################################################
#
# xpdacq            by Billinge Group
#                   Simon J. L. Billinge sb2896@columbia.edu
#                   (c) 2016 trustees of Columbia University in the City of
#                        New York.
#                   All rights reserved
#
# File coded by:    Timothy Liu, Dan Allan, Thomas A. Caswell
#
# See AUTHORS.txt for a list of people who contributed.
# See LICENSE.txt for license information.
#
##############################################################################
import os
import uuid
import time
import yaml
<<<<<<< HEAD
import warnings
from itertools import count
=======
import numpy as np
>>>>>>> 4ec7fb8b

import bluesky.plans as bp
from bluesky import RunEngine
from bluesky.suspenders import SuspendFloor
from bluesky.utils import normalize_subs_input

<<<<<<< HEAD
from .glbl import glbl, simulation
from .beamtime import *
=======
from xpdacq.glbl import glbl
from xpdacq.xpdacq_conf import xpd_configuration
from xpdacq.beamtime import ScanPlan
>>>>>>> 4ec7fb8b

from xpdan.tools import compress_mask


def _summarize(plan):
    """based on bluesky.utils.print_summary"""
    output = []
    read_cache = []
    for msg in plan:
        cmd = msg.command
        if cmd == 'open_run':
            output.append('{:=^80}'.format(' Open Run '))
        elif cmd == 'close_run':
            output.append('{:=^80}'.format(' Close Run '))
        elif cmd == 'set':
            output.append('{motor.name} -> {args[0]}'.format(motor=msg.obj,
                                                             args=msg.args))
        elif cmd == 'create':
            pass
        elif cmd == 'read':
            read_cache.append(msg.obj.name)
        elif cmd == 'save':
            output.append('  Read {}'.format(read_cache))
            read_cache = []
    return '\n'.join(output)


def _update_dark_dict_list(name, doc):
    """ generate dark frame reference

    This function should be subscribed to 'stop' documents from dark
    frame runs.
    """
    # always grab from glbl state
    dark_dict_list = list(glbl['_dark_dict_list'])
    # obtain light count time that is already set to area_det
    area_det = xpd_configuration['area_det']
    acq_time = area_det.cam.acquire_time.get()
    num_frame = area_det.images_per_set.get()
    light_cnt_time = acq_time * num_frame

    dark_dict = {}
    dark_dict['acq_time'] = acq_time
    dark_dict['exposure'] = light_cnt_time
    dark_dict['timestamp'] = doc['time']
    dark_dict['uid'] = doc['run_start']
    dark_dict_list.append(dark_dict)
    glbl['_dark_dict_list'] = dark_dict_list  # update glbl._dark_dict_list


def take_dark():
    """a plan for taking a single dark frame"""
    print('INFO: closing shutter...')
    # 0, means close, 60 means open at XPD, Oct.4, 2016
    yield from bp.abs_set(xpd_configuration['shutter'], 0, wait=True)
    print('INFO: taking dark frame....')
    # upto this stage, area_det has been configured to so exposure time is
    # correct
    area_det = xpd_configuration['area_det']
    acq_time = area_det.cam.acquire_time.get()
    num_frame = area_det.images_per_set.get()
    computed_exposure = acq_time * num_frame
    # update md
    _md = {'sp_time_per_frame': acq_time,
           'sp_num_frames': num_frame,
           'sp_computed_exposure': computed_exposure,
           'sp_type': 'ct',
           # 'sp_uid': str(uuid.uuid4()), # dark plan doesn't need uid
           'sp_plan_name': 'dark_{}'.format(computed_exposure),
           'dark_frame': True}
    c = bp.count([area_det], md=_md)
    yield from bp.subs_wrapper(c, {'stop': [_update_dark_dict_list]})
    print('opening shutter...')


def periodic_dark(plan):
    """
    a plan wrapper that takes a plan and inserts `take_dark`

    The `take_dark` plan is inserted on the fly before the beginning of
    any new run after a period of time defined by glbl['dk_window'] has passed.
    """
    need_dark = True

    def insert_take_dark(msg):
        now = time.time()
        nonlocal need_dark
        qualified_dark_uid = _validate_dark(expire_time=glbl['dk_window'])
        area_det = xpd_configuration['area_det']
        shutter = xpd_configuration['shutter']
        # FIXME: should we do "or" or "and"?
        if (not need_dark) and (not qualified_dark_uid):
            need_dark = True
        if need_dark \
                and (not qualified_dark_uid) \
                and msg.command == 'open_run' \
                and ('dark_frame' not in msg.kwargs):
            # We are about to start a new 'run' (e.g., a count or a scan).
            # Insert a dark frame run first.
            need_dark = False
            # Annoying detail: the detector was probably already staged.
            # Unstage it (if it wasn't staged, nothing will happen) and
            # then take_dark() and then re-stage it.
            return bp.pchain(bp.unstage(area_det),
                             take_dark(),
                             bp.stage(area_det),
                             bp.single_gen(msg),
                             bp.abs_set(shutter, 60, wait=True)), None
        elif msg.command == 'open_run' and 'dark_frame' not in msg.kwargs:
            return bp.pchain(bp.single_gen(msg),
                             bp.abs_set(shutter, 60, wait=True)), None
        else:
            # do nothing if (not need_dark)
            return None, None

    return (yield from bp.plan_mutator(plan, insert_take_dark))


def _validate_dark(expire_time=None):
    """find appropriate dark frame uid stored in dark_dict_list

    element in dark_scan_dict is expected to be a dict with following
    keys: 'exposure', 'uid' and 'timestamp'
    """
    if expire_time is None:
        expire_time = glbl['dk_window']
    dark_dict_list = glbl['_dark_dict_list']
    # if glbl.dark_dict_list = None, do a dark anyway
    if not dark_dict_list:
        return None
    # obtain light count time that is already set to pe1c
    area_det = xpd_configuration['area_det']
    acq_time = area_det.cam.acquire_time.get()
    num_frame = area_det.images_per_set.get()
    light_cnt_time = acq_time * num_frame
    # find fresh and qualified dark
    now = time.time()
    qualified_dark_list = []
    for el in dark_dict_list:
        expo_diff = abs(el['exposure'] - light_cnt_time)
        time_diff = abs(el['timestamp'] - now)
        if (expo_diff < acq_time) and\
           (time_diff < expire_time*60) and\
           (el['acq_time'] ==  acq_time):
            qualified_dark_list.append((el.get('uid'), expo_diff,
                                        time_diff))
    if qualified_dark_list:
        # sort wrt expo_diff and time_diff for best candidate
        best_dark = sorted(qualified_dark_list,
                           key=lambda x: x[1] and x[2])[0]
        best_dark_uid = best_dark[0]
        return best_dark_uid
    else:
        return None


def _auto_load_calibration_file():
    """function to load the most recent calibration file in config_base

    Returns
    -------
    config_md_dict : dict
    dictionary contains calibration parameters computed by pyFAI
    and file name of the most recent calibration. If no calibration
    file exits in xpdUser/config_base, returns None.
    """

    config_dir = glbl['config_base']
    if not os.path.isdir(config_dir):
        raise RuntimeError("WARNING: Required directory {} doesn't"
                           " exist, did you accidentally delete it?"
                           .format(config_dir))
    calib_yaml_name = os.path.join(config_dir,
                                   glbl['calib_config_name'])
    if not os.path.isfile(calib_yaml_name):
        print("INFO: No calibration file found in config_base.\n"
              "Scan will still keep going on....")
        return
    config_dict = glbl.get('calib_config_dict', None)
    # prviate test: equality
    with open(calib_yaml_name) as f:
        yaml_reload_dict = yaml.load(f)
    if config_dict != yaml_reload_dict:
        config_dict = yaml_reload_dict
    # trust file-based dict, in case user change attribute
    print("INFO: This scan will append calibration parameters "
          "recorded in {}".format(config_dict['file_name']))
    return config_dict


def _inject_qualified_dark_frame_uid(msg):
    if msg.command == 'open_run' and msg.kwargs.get('dark_frame') != True:
        dark_uid = _validate_dark(glbl['dk_window'])
        msg.kwargs['sc_dk_field_uid'] = dark_uid
    return msg


def _inject_calibration_md(msg):
    if msg.command == 'open_run':
        # it user has run a calibration set before
        calibration_md = _auto_load_calibration_file()
        if calibration_md:
            injected_calib_dict = dict(calibration_md)
            injected_calib_uid = injected_calib_dict.pop(
                                 'calibration_collection_uid')
            msg.kwargs['calibration_md'] = injected_calib_dict
            msg.kwargs['calibration_collection_uid'] = injected_calib_uid
    return msg


def _inject_mask(msg):
    if msg.command == 'open_run':
        mask_path = glbl['mask_path']
        if os.path.isfile(mask_path):
            mask = np.load(mask_path)
            print("INFO: insert mask into your header")
            data, indicies, indptr = compress_mask(mask)  # rv are lists
            msg.kwargs['mask'] = (data, indicies,
                                  indptr)
        else:
            print("INFO: no mask has been built, scan will keep going...")

    return msg

<<<<<<< HEAD
def open_collection(collection_name):
    """ function to open a collection of your following scans

    collection is a list of uid of executed scans. 
    Only one collection will be alive in collection environment. 
    This set of uids will be saved as a yaml file and desired operations 
    can be applied later.

    Parameters
    ----------
    collection_name : str
        name of your collection, suggested to have discernible name
    """

    print("INFO: open collection")
    glbl._cnt = count()
    glbl.collection_num = next(glbl._cnt)
    glbl._collection_ref_num = 0
    # get current object
    collection = getattr(glbl, 'collection', None)
    if collection is None:
        glbl.collection = []
    collection = list(glbl.collection)
    # save current object
    current_name = getattr(glbl, 'collection_name', None)
    if current_name is not None:
        with open(os.path.join(glbl.usrAnalysis_dir, current_name) + '.yaml',
                  'w') as f:
            yaml.dump(collection, f)
    # create new name
    new_name = '_'.join([collection_name, str(uuid.uuid4())[:5]])
    glbl.collection_name = new_name
    # update collection
    glbl.collection = []


def _insert_collection(collection_name, collection_obj, new_uid=None):
    print('Update collection')
    collection_obj.extend(new_uid)
    new_num = next(glbl._cnt)
    ref_num = glbl._collection_ref_num
    glbl.collection_num = new_num
    if new_num - ref_num >= 5:
        # print("yamlize obj, ref_num = {}, new_num = {}"
        #      .format(ref_num, new_num))
        glbl._collection_ref_num = new_num
        with open(os.path.join(glbl.usrAnalysis_dir,
                               collection_name) + '.yaml', 'w') as f:
            yaml.dump(glbl.collection, f)

def set_beamdump_suspender(xrun, suspend_thres=None, resume_thres=None,
                           wait_time=None, clear=True):
    """helper function to set suspender based on ring_current

    Parameters
    ----------
    xrun : instance of RunEngine
        the run engine instance suspender will be installed
    suspend_thres : float, optional
        suspend if ring current falls below this threshold. default
        is the larger value between 50 mA or 50% of current ring current
    resume_thres : float, optional
        resume if tha ring current ramps higher than this value. default
        is the larger value among 150 mA or 80% of current ring current
    wait_time : float, optional
        wait time in seconds after the reusme condition is met. default
        is 1200s (20 mins)
    clear : bool, optional
        option on whether to clear all the existing suspender(s).
        default is True (only newly added suspender will be applied)
    """
    signal = glbl.ring_current
    if signal is None:
        # edgy case, attribute is accidentally removed
        raise RuntimeError("no ring current signal is set to global "
                           "configuration, please reach out local "
                           "contact for more help.")
    signal_val = signal.get()
    if suspend_thres is None:
        suspend_thres = max(50, 0.5*signal_val)
    if resume_thres is None :
        resume_thres = max(150, 0.8*signal_val)
    if wait_time is None:
        wait_time = 1200
    if suspend_thres <= 50:
        warnings.warn("suspender set when beam current was below 50mA.\n"
                      "For the best operation, run:\n"
                      ">>> {}\n"
                      "when beam current is at its full value"
                      .format("set_suspender(xrun)"),
                      UserWarning)
    sus = SuspendFloor(signal, suspend_thres,
                       resume_thresh=resume_thres, sleep=wait_time)
    if clear:
        xrun.clear_suspenders()
    xrun.install_suspender(sus)
    print("INFO: suspender on signal {}, with suspend threshold {} and "
          "resume threshold={}, wait time ={}s has been installed.\n"
          .format(signal.name, suspend_thres, resume_thres, wait_time))

=======
>>>>>>> 4ec7fb8b

class CustomizedRunEngine(RunEngine):
    def __init__(self, beamtime, *args, **kwargs):
        """ A RunEngine customized for XPD workflows.

        Parameters
        ----------
        beamtime : xpdacq.beamtime.Beamtime or None
            current beamtime object

        Examples
        --------
        Basic usage...

        Run samples and plans by number...
        >>> xrun(0, 0)

        Advanced usage...

        Use custom plans
        >>> xrun(3, custom_plan)  # sample 3, an arbitrary bluesky plan

        Or custom sample info --- sample just has to be dict-like
        and contain the required keys.
        >>> xrun(custom_sample_dict, custom_plan)

        Or use completely custom dark frame logic
        >>> xrun(3, 'ct', dark_strategy=some_custom_func)
        """
        super().__init__(*args, **kwargs)
        self._beamtime = beamtime

    @property
    def beamtime(self):
        if self._beamtime is None:
            raise RuntimeError("Your beamtime environment is not properly "
                               "setup. Please do\n"
                               ">>> xrun.beamtime = bt\n"
                               "then retry")
        return self._beamtime

    @beamtime.setter
    def beamtime(self, bt_obj):
        self._beamtime = bt_obj
        self.md.update(bt_obj.md)
        print("INFO: beamtime object has been linked\n")
<<<<<<< HEAD
        # from xpdacq.calib import run_calibration
        if not simulation:
            # FIXME: this insert logic will be refined by FS-integrated
            # reader
            self.subscribe('all', glbl.db.mds.insert)
            set_beamdump_suspender(self)
=======
        if not glbl['is_simulation']:
            pass
            # let user deal with suspender
            #beamdump_sus = SuspendFloor(glbl.ring_current, 50,
            #                            resume_thresh=glbl.ring_current.get() * 0.9,
            #                            sleep=1200)
            #glbl.suspender = beamdump_sus
            # FIXME : print info for user
            # self.install_suspender(beamdump_sus)
            # print("INFO: beam dump suspender has been created."
            #        " to check, please do\n:"
            #        ">>> xrun.suspenders")
        else:
            pass
>>>>>>> 4ec7fb8b

    def __call__(self, sample, plan, subs=None, *,
                 verify_write=False, dark_strategy=periodic_dark,
                 raise_if_interrupted=False, **metadata_kw):
        # The CustomizedRunEngine knows about a Beamtime object, and it
        # interprets integers for 'sample' as indexes into the Beamtime's
        # lists of Samples from all its Experiments.

        if isinstance(sample, int):
            try:
                sample = list(self.beamtime.samples.values())[sample]
            except IndexError:
                print("WARNING: hmm, there is no sample with index `{}`"
                      ", please do `bt.list()` to check if it exists yet"
                      .format(sample))
                return
        # If a plan is given as a string, look in up in the global registry.
        if isinstance(plan, int):
            try:
                plan = list(self.beamtime.scanplans.values())[plan]
            except IndexError:
                print("WARNING: hmm, there is no scanplan with index `{}`"
                      ", please do `bt.list()` to check if it exists yet"
                      .format(plan))
                return
        # If the plan is an xpdAcq 'ScanPlan', make the actual plan.
        if isinstance(plan, ScanPlan):
            plan = plan.factory()
        _subs = normalize_subs_input(subs)
        if verify_write:
            _subs.update({'stop': verify_files_saved})
        # No keys in metadata_kw are allows to collide with sample keys.
        if set(sample) & set(metadata_kw):
            raise ValueError("These keys in metadata_kw are illegal "
                             "because they are always in sample: "
                             "{}".format(set(sample) & set(metadata_kw)))
        if self._beamtime.get('bt_wavelength') is None:
            print("WARNING: there is no wavelength information in current"
                  "beamtime object, scan will keep going....")
        metadata_kw.update(sample)
        sh = xpd_configuration['shutter']

        if glbl['shutter_control']:
            # Alter the plan to incorporate dark frames.
            # only works if user allows shutter control
            if glbl['auto_dark']:
                plan = dark_strategy(plan)
                plan = bp.msg_mutator(plan, _inject_qualified_dark_frame_uid)
            # force to close shutter after scan
            plan = bp.finalize_wrapper(plan, bp.abs_set(sh, 0, wait=True))

        # Load calibration file
        if glbl['auto_load_calib']:
            plan = bp.msg_mutator(plan, _inject_calibration_md)

        # Insert glbl mask
        plan = bp.msg_mutator(plan, _inject_mask)

        # Execute
        return super().__call__(plan, subs,
                                raise_if_interrupted=raise_if_interrupted,
                                **metadata_kw)<|MERGE_RESOLUTION|>--- conflicted
+++ resolved
@@ -17,26 +17,17 @@
 import uuid
 import time
 import yaml
-<<<<<<< HEAD
 import warnings
-from itertools import count
-=======
 import numpy as np
->>>>>>> 4ec7fb8b
 
 import bluesky.plans as bp
 from bluesky import RunEngine
 from bluesky.suspenders import SuspendFloor
 from bluesky.utils import normalize_subs_input
 
-<<<<<<< HEAD
-from .glbl import glbl, simulation
-from .beamtime import *
-=======
 from xpdacq.glbl import glbl
 from xpdacq.xpdacq_conf import xpd_configuration
 from xpdacq.beamtime import ScanPlan
->>>>>>> 4ec7fb8b
 
 from xpdan.tools import compress_mask
 
@@ -261,57 +252,6 @@
 
     return msg
 
-<<<<<<< HEAD
-def open_collection(collection_name):
-    """ function to open a collection of your following scans
-
-    collection is a list of uid of executed scans. 
-    Only one collection will be alive in collection environment. 
-    This set of uids will be saved as a yaml file and desired operations 
-    can be applied later.
-
-    Parameters
-    ----------
-    collection_name : str
-        name of your collection, suggested to have discernible name
-    """
-
-    print("INFO: open collection")
-    glbl._cnt = count()
-    glbl.collection_num = next(glbl._cnt)
-    glbl._collection_ref_num = 0
-    # get current object
-    collection = getattr(glbl, 'collection', None)
-    if collection is None:
-        glbl.collection = []
-    collection = list(glbl.collection)
-    # save current object
-    current_name = getattr(glbl, 'collection_name', None)
-    if current_name is not None:
-        with open(os.path.join(glbl.usrAnalysis_dir, current_name) + '.yaml',
-                  'w') as f:
-            yaml.dump(collection, f)
-    # create new name
-    new_name = '_'.join([collection_name, str(uuid.uuid4())[:5]])
-    glbl.collection_name = new_name
-    # update collection
-    glbl.collection = []
-
-
-def _insert_collection(collection_name, collection_obj, new_uid=None):
-    print('Update collection')
-    collection_obj.extend(new_uid)
-    new_num = next(glbl._cnt)
-    ref_num = glbl._collection_ref_num
-    glbl.collection_num = new_num
-    if new_num - ref_num >= 5:
-        # print("yamlize obj, ref_num = {}, new_num = {}"
-        #      .format(ref_num, new_num))
-        glbl._collection_ref_num = new_num
-        with open(os.path.join(glbl.usrAnalysis_dir,
-                               collection_name) + '.yaml', 'w') as f:
-            yaml.dump(glbl.collection, f)
-
 def set_beamdump_suspender(xrun, suspend_thres=None, resume_thres=None,
                            wait_time=None, clear=True):
     """helper function to set suspender based on ring_current
@@ -333,7 +273,7 @@
         option on whether to clear all the existing suspender(s).
         default is True (only newly added suspender will be applied)
     """
-    signal = glbl.ring_current
+    signal = xpd_configuration.get('ring_current', None)
     if signal is None:
         # edgy case, attribute is accidentally removed
         raise RuntimeError("no ring current signal is set to global "
@@ -362,8 +302,6 @@
           "resume threshold={}, wait time ={}s has been installed.\n"
           .format(signal.name, suspend_thres, resume_thres, wait_time))
 
-=======
->>>>>>> 4ec7fb8b
 
 class CustomizedRunEngine(RunEngine):
     def __init__(self, beamtime, *args, **kwargs):
@@ -410,29 +348,8 @@
         self._beamtime = bt_obj
         self.md.update(bt_obj.md)
         print("INFO: beamtime object has been linked\n")
-<<<<<<< HEAD
-        # from xpdacq.calib import run_calibration
-        if not simulation:
-            # FIXME: this insert logic will be refined by FS-integrated
-            # reader
-            self.subscribe('all', glbl.db.mds.insert)
+        if not glbl['is_simulation']:
             set_beamdump_suspender(self)
-=======
-        if not glbl['is_simulation']:
-            pass
-            # let user deal with suspender
-            #beamdump_sus = SuspendFloor(glbl.ring_current, 50,
-            #                            resume_thresh=glbl.ring_current.get() * 0.9,
-            #                            sleep=1200)
-            #glbl.suspender = beamdump_sus
-            # FIXME : print info for user
-            # self.install_suspender(beamdump_sus)
-            # print("INFO: beam dump suspender has been created."
-            #        " to check, please do\n:"
-            #        ">>> xrun.suspenders")
-        else:
-            pass
->>>>>>> 4ec7fb8b
 
     def __call__(self, sample, plan, subs=None, *,
                  verify_write=False, dark_strategy=periodic_dark,
