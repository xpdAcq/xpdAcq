#!/usr/bin/env python
##############################################################################
#
# xpdacq            by Billinge Group
#                   Simon J. L. Billinge sb2896@columbia.edu
#                   (c) 2016 trustees of Columbia University in the City of
#                        New York.
#                   All rights reserved
#
# File coded by:    Timothy Liu, Simon Billinge, Tom Caswell
#
# See AUTHORS.txt for a list of people who contributed.
# See LICENSE.txt for license information.
#
#
##############################################################################
import os
import yaml
import time
import datetime
import numpy as np
import copy
import sys
import uuid
from configparser import ConfigParser

from bluesky.plans import Count
from bluesky import Msg
from bluesky.plans import AbsScanPlan

from xpdacq.utils import _graceful_exit
from xpdacq.glbl import glbl
#from xpdacq.glbl import AREA_DET as area_det
#from xpdacq.glbl import TEMP_CONTROLLER as temp_controller
#from xpdacq.glbl import VERIFY_WRITE as verify_files_saved
#from xpdacq.glbl import LIVETABLE as LiveTable
from xpdacq.glbl import xpdRE
from xpdacq.beamtime import Union, Xposure
from xpdacq.control import _close_shutter, _open_shutter

print('Before you start, make sure the area detector IOC is in "Acquire mode"')


# top definition for minial impacts on the code. Can be changed later
area_det = glbl.area_det
LiveTable = glbl.LiveTable
temp_controller = glbl.temp_controller

def dryrun(sample,scan,**kwargs):
    '''same as run but scans are not executed.
    
    for testing.
    currently supported scans are "ct","tseries","Tramp" 
    where "ct"=count, "tseries=time series (series of counts)",
    and "Tramp"=Temperature ramp.

    '''
    cmdo = Union(sample,scan)
    #area_det = _get_obj('pe1c')
    parms = scan.md['sc_params']
    subs={}
    if 'subs' in parms: 
        subsc = parms['subs']
    for i in subsc:
        if i == 'livetable':
            subs.update({'all':LiveTable([area_det, temp_controller])})
        elif i == 'verify_write':
            subs.update({'stop':verify_files_saved})
   
    if scan.scan == 'ct':
       get_light_images_dryrun(cmdo,parms['exposure'],area_det, parms['subs'],**kwargs)
    elif scan.scan == 'tseries':
       collect_time_series_dryrun(scan,parms[0],area_det, **kwargs)
    elif scan.scan == 'Tramp':
        pass
    else:
       print('unrecognized scan type.  Please rerun with a different scan object')
       return
    
def _unpack_and_run(sample,scan,**kwargs):
    # check to see if wavelength has been set
    # bug
    #if not sample.md['bt_wavelength']:
        #sys.exit(_graceful_exit('Please have the instrument scientist set the wavelength value before proceeding.'))
    cmdo = Union(sample,scan)
    #area_det = _get_obj('pe1c')
    parms = scan.md['sc_params']
    subs={}
    if 'subs' in parms: 
        subsc = parms['subs']
    for i in subsc:
        if i == 'livetable':
            subs.update({'all':LiveTable([area_det, temp_controller])})
        elif i == 'verify_write':
            subs.update({'stop':verify_files_saved})

    if scan.scan == 'ct':
        get_light_images(cmdo,parms['exposure'], area_det, subs,**kwargs)
    elif scan.scan == 'tseries':
        collect_time_series(cmdo,parms['exposure'], parms['delay'], parms['num'], area_det, subs, **kwargs)
    elif scan.scan == 'Tramp':
        collect_Temp_series(cmdo, parms['startingT'], parms['endingT'],parms['requested_Tstep'], parms['exposure'], area_det, subs, **kwargs)
    else:
        print('unrecognized scan type.  Please rerun with a different scan object')
        return

#### dark subtration code block ####

def _read_dark_yaml():
    dark_yaml_name = glbl.dk_yaml
    with open(dark_yaml_name, 'r') as f:
        dark_scan_list = yaml.load(f)
    return dark_scan_list 

def validate_dark(light_cnt_time, expire_time, dark_scan_list = None):
    ''' find the uid of appropriate dark inside dark_base
    
        Parameters
        ----------
        light_cnt_time : float
            exposure time of light image, expressed in seconds
        expire_time : float
            expire time of dark images, expressed in minute
        dark_scan_list : list, optional
            a list of dark dictionaries
        Returns
        -------
        dark_field_uid : str
            uid to qualified dark frame
    '''
    if not dark_scan_list: 
        dark_scan_list = _read_dark_yaml()
    if len(dark_scan_list) > 0:
        test_list = copy.copy(dark_scan_list)
        while time.time() - test_list[-1][2] < expire_time*60.:
            test = test_list.pop()
            if abs(test[1]-light_cnt_time) < 0.9*glbl.frame_acq_time: 
                return test[0] 
            elif len(test_list) == 0:
                return  None # scan list is there but no good dark found
    else:
        return None # nothing in dark_scan_list. collect a dark

def _load_calibration_file(calibration_file_name = None):
    ''' function to load calibration file in config_base directory
    Parameters
    ----------
    calibration_file_name : str
    name of calibration file used. if it is None, load the most recent one
    Returns
    -------
    config_dict : dict
    a dictionary containing calibration parameters calculated from SrXplanar
    '''
    config_dir = glbl.config_base
    f_list = [ f for f in os.listdir(config_dir) if f.endswith('cfg')]
    if not f_list:
        return # no config at all
    if calibration_file_name:
        config_in_use = calibration_file_name
    config_in_use = sorted(f_list, key=os.path.getmtime)[-1]
    config_timestamp = os.path.getmtime(config_in_use)
    config_time = datetime.datetime.fromtimestamp(config_timestamp).strftime('%Y%m%d-%H%M')
    config_dict = _parse_calibration_file(os.path.join(config_dir,config_in_use))
    return (config_dict, config_in_use)

def _parse_calibration_file(config_file_name):
    ''' helper function to parse calibration file '''
    calibration_parser = ConfigParser()
    calibration_parser.read(config_file_name)
    sections = calibration_parser.sections()
    config_dict = {}
    for section in sections:
        config_dict[section] = {} # write down header
        options = calibration_parser.options(section)
        for option in options:
            try:
                config_dict[section][option] = calibration_parser.get(section, option)
                #if config_dict[option] == -1:
                # DebugPrint("skip: %s" % option)
            except:
                print("exception on %s!" % option)
                config_dict[option] = None
    return config_dict


def prun(sample,scanplan,**kwargs):
    '''on this 'sample' run this 'scanplan'
        
    Arguments:
    sample - sample metadata object
    scanplan - scanplan metadata object
    **kwargs - dictionary that will be passed through to the run-engine metadata
    '''
    if scanplan.shutter:
        _open_shutter()
    scanplan.md.update({'xp_isprun':True})
    light_cnt_time = scanplan.md['sc_params']['exposure']
    expire_time = glbl.dk_window
    dark_field_uid = validate_dark(light_cnt_time, expire_time)
    if not dark_field_uid:
        dark_field_uid = dark(sample, scanplan)
        # remove is_dark tag in md
        dummy = scanplan.md.pop('xp_isdark') 
    scanplan.md['sc_params'].update({'dk_field_uid': dark_field_uid})
    scanplan.md['sc_params'].update({'dk_window':expire_time})
    try:
        (config_dict, config_name) = _load_calibration_file()
        scan.md.update({'xp_config_dict':config_dict})
        scan.md.update({'xp_config_name':config_name})
<<<<<<< HEAD
    except TypeError: # iterating on on None object causes TypeError
        print('INFO: No calibration file found in config_base. Scan will still keep going on')
    if scanplan.shutter: _open_shutter()
=======
    except TypeError:
        print('INFO: No calibration config file found in config_base. Scan will continue.')
    if scanplan.shutter: 
        _open_shutter()
>>>>>>> 003f7b20
    _unpack_and_run(sample,scanplan,**kwargs)
    if scanplan.shutter: 
        _close_shutter()

def calibration(sample, scanplan, **kwargs):
    ''' function to run calibration on this sample with this scanplan
    
    Arguments:
    sample - sample metadata object
    scanplan - scanplan metadata object
    **kwargs - dictionary that will be passed through to the run-engine metadata
    '''
    _scanplan = scanplan # make a copy
    _scanplan.md.update({'xp_iscalibration':True})
    prun(sample, _scanplan)
    # this way is cleaner and dark is collected as well. but "no calibration file" warning might appear while people are doing calibration run.

def dark(sample,scan,**kwargs):
    '''on this 'scan' get dark images
    
    Arguments:
    sample - sample metadata object
    scan - scan metadata object
    **kwargs - dictionary that will be passed through to the run-engine metadata
    '''
    print('collect dark frame now....')
    # print information to user since we might call dark during prun.
    dark_uid = str(uuid.uuid4())
    dark_exposure = scan.md['sc_params']['exposure']
    _close_shutter()
    scan.md.update({'xp_isdark':True})
    _unpack_and_run(sample,scan,**kwargs)
    dark_time = time.time() # get timestamp by the end of dark_scan 
    dark_def = (dark_uid, dark_exposure, dark_time)
    scan.md.update({'xp_isdark':False}) #reset
    _close_shutter()
    return dark_uid
    
def _yamify_dark(dark_def):
    dark_yaml_name = glbl.dk_yaml
    with open(dark_yaml_name, 'r') as f:
        dark_list = yaml.load(f)
    dark_list.append(dark_def)
    with open(dark_yaml_name, 'w') as f:
        yaml.dump(dark_list, f)

def setupscan(sample,scan,**kwargs):
    '''used for setup scans NOT production scans
     
    Scans run this way will get tagged with "setup_scan=True".  They
    will be saved for later retrieval but will be harder to search for
    in the database.
    Use prun() for production scans

    Arguments:
    sample - sample metadata object
    scan - scan metadata object
    **kwargs - dictionary that will be passed through to the run-engine metadata
    '''
    if scan.shutter: _open_shutter()
    scan.md.update({'xp_isprun':False})
    _unpack_and_run(sample,scan,**kwargs)
    #parms = scan.sc_params
    if scan.shutter: _close_shutter()

def get_light_images(mdo, exposure = 1.0, det=area_det, subs_dict={}, **kwargs):
    '''the main xpdAcq function for getting an exposure
    
    Arguments:
      mdo - xpdacq.beamtime.Scan metadata object - generated by beamtime metadata setup sequence
      area_det - bluesky detector object - the instance of the detector you are using. 
                   by default area_det defined when xpdacq is loaded
      exposure - float - exposure time in seconds

    Returns:
      nothing
    '''   
    
    # setting up detector
    #area_det = _get_obj(det)
    #glbl.area_det.number_of_sets.put(1)
    area_det.number_of_sets.put(1)
    area_det.cam.acquire_time.put(glbl.frame_acq_time)
    acq_time = area_det.cam.acquire_time.get()

    exp = Xposure(mdo)
    
    # compute number of frames and save metadata
    num_frame = int(exposure / acq_time)
    if num_frame == 0: 
        num_frame = 1
    computed_exposure = num_frame*acq_time
    print('INFO: requested exposure time = ',exposure,' -> computed exposure time:',computed_exposure)
    exp.md.update({'xp_requested_exposure':exposure,'xp_computed_exposure':computed_exposure}) 
    exp.md.update({'xp_time_per_frame':acq_time,'xp_num_frames':num_frame})
    
    area_det.images_per_set.put(num_frame)
    md_dict = exp.md
    md_dict.update(kwargs)
    
    plan = Count([area_det])
    xpdRE(plan,subs_dict,**md_dict)


def collect_Temp_series(mdo, Tstart, Tstop, Tstep, exposure = 1.0, det= area_det, subs_dict={}, **kwargs):
    '''the main xpdAcq function for getting a temperature series
    
    Arguments:
      mdo - xpdacq.beamtime.Scan metadata object - generated by beamtime metadata setup sequence
      T_start - flot - start setpoint of Temperature ramp
      
      area_det - bluesky detector object - the instance of the detector you are using. 
                   by default area_det defined when xpdacq is loaded
      exposure - float - exposure time in seconds

    Returns:
      nothing
    '''   
    #temp_controller = _get_obj('cs700')
    
    # setting up detector
    #area_det = _get_obj(det)
    area_det.number_of_sets.put(1)
    area_det.cam.acquire_time.put(glbl.frame_acq_time)
    acq_time = area_det.cam.acquire_time.get()

    exp = Xposure(mdo)
    
    # compute number of frames and save metadata
    num_frame = int(exposure / acq_time)
    if num_frame == 0: num_frame = 1
    computed_exposure = num_frame*acq_time
    print('INFO: requested exposure time = ',exposure,' -> computed exposure time:',computed_exposure)
    exp.md.update({'xp_requested_exposure':exposure,'xp_computed_exposure':computed_exposure}) 
    exp.md.update({'xp_time_per_frame':acq_time,'xp_num_frames':num_frame})
    
    Nsteps = _nstep(Tstart, Tstop, Tstep) # computed steps
    exp.md.update({'sc_startingT':Tstart,'sc_endingT':Tstop,'sc_requested_Tstep':Tstep}) 
    exp.md.update({'sc_Nsteps':Nsteps}) 
    #print('INFO: requested temperature step = ',Tstep,' -> computed temperature step:', _Tstep)
    # information is taking care in _nstep

    area_det.images_per_set.put(num_frame)
    md_dict = exp.md
    md_dict.update(kwargs)
        
    plan = AbsScanPlan([area_det], temp_controller, Tstart, Tstop, Nsteps)
    xpdRE(plan,subs_dict, **md_dict)

    print('End of collect_Temp_scans....')

def _nstep(start, stop, step_size):
    ''' return (start, stop, nsteps)'''
    requested_nsteps = abs((start - stop) / step_size)
    
    computed_nsteps = int(requested_nsteps)+1 # round down for finer step size
    computed_step_list = np.linspace(start, stop, computed_nsteps)
    computed_step_size = computed_step_list[1]- computed_step_list[0]
    print('INFO: requested temperature step size = ',step_size,' -> computed temperature step size:',abs(computed_step_size))
    return computed_nsteps

def collect_time_series(mdo, exposure=1.0, delay=0., num=1, det= area_det, subs_dict={}, **kwargs):
    """Collect a time series

    Any extra keywords are passed through to RE() as metadata

    Parameters
    ----------
    mdo : XPD
        Object to carry around the metadata
    num : int
        The number of points in the time series

    delay : float
        Time between starts of time points in [s].  If less than exposure, the
        exposure time will be maintained and this time will be increased.

    exposure : float, optional
        Total integration time per data point in [s]
    """
   
    # arrange md object
    exp = Xposure(mdo)
    #md_dict = exp.md
    #md_dict.update(kwargs)

    # get a local copy of md to update
    md = dict(exp.md)

    # grab the area detector
    #area_det = _get_obj(det)
    area_det.cam.acquire_time.put(glbl.frame_acq_time)
    acq_time = area_det.cam.acquire_time.get()

    # compute how many frames to collect
    num_frame = max(int(exposure / acq_time), 1)
    computed_exposure = num_frame * acq_time
    num_sets = 1
    
        
    real_delay = max(0, delay - computed_exposure)
    period = max(computed_exposure, real_delay + computed_exposure)
    # set how many frames to average
    area_det.images_per_set.put(num_frame)
    area_det.number_of_sets.put(num_sets)

    md.update({'requested_exposure': exposure,
               'computed_exposure': computed_exposure,
               'period': period})
    md.update({'time_per_frame': acq_time,
               'num_frames': num_frame,
               'number_of_sets': num_sets})
    md.update(kwargs)
    plan = Count([area_det], num=num, delay=real_delay)
    xpdRE(plan, subs_dict, **md)

    print('End of time series scan ....')


######## temporarily solution to user's unstoppable desire to SPEC-like behavior.... #########

def SPEC_Tseries_plan(detector, motor, start, stop, steps):
    yield Msg('open_run')
    for i in np.linspace(start, stop, steps):
        yield Msg('create')
        yield Msg('set', motor, i)
        yield Msg('read', motor)
        _open_shutter()
        yield Msg('trigger', detector)
        yield Msg('read', detector)
        _close_shutter()
        yield Msg('trigger', detector)
        yield Msg('read', detector)
        yield Msg('save')
    yield Msg('close_run')

def SPEC_Temp_series(mdo, Tstart, Tstop, Tstep, exposure = 1.0, det = area_det, subs_dict={}, **kwargs):
    '''the main xpdAcq function for getting an exposure
    
    Arguments:
      mdo - xpdacq.beamtime.Scan metadata object - generated by beamtime metadata setup sequence
      T_start - flot - start setpoint of Temperature ramp
      
      area_det - bluesky detector object - the instance of the detector you are using. 
                   by default area_det defined when xpdacq is loaded
      exposure - float - exposure time in seconds

    Returns:
      nothing
    '''   
    #temp_controller = _get_obj('cs700')
    
    # setting up detector
    area_det = _get_obj(det)
    area_det.number_of_sets.put(1)
    acq_time = area_det.cam.acquire_time.get()

    exp = Xposure(mdo)
    
    # compute number of frames and save metadata
    num_frame = int(exposure / acq_time)
    if num_frame == 0: num_frame = 1
    computed_exposure = num_frame*acq_time
    print('INFO: requested exposure time = ',exposure,' -> computed exposure time:',computed_exposure)
    exp.md.update({'xp_requested_exposure':exposure,'xp_computed_exposure':computed_exposure}) 
    exp.md.update({'xp_time_per_frame':acq_time,'xp_num_frames':num_frame})
    
    Nsteps = _nstep(Tstart, Tstop, Tstep) # computed steps
    exp.md.update({'sc_startingT':Tstart,'sc_endingT':Tstop,'sc_requested_Tstep':Tstep}) 
    exp.md.update({'sc_Nsteps':Nsteps}) 
    #print('INFO: requested temperature step = ',Tstep,' -> computed temperature step:', _Tstep)
    # information is taking care in _nstep

    area_det.images_per_set.put(num_frame)
    md_dict = exp.md
    md_dict.update(kwargs)
        
    plan = SPEC_Tseries_plan([area_det], temp_controller, Tstart, Tstop, Nsteps)
    xpdRE(plan,subs_dict, **md_dict)

    print('End of SPEC_Temp_scans....')
   
########################################################################################################

def get_bluesky_run(mdo, plan, det = area_det, subs_dict={}, **kwargs):
    '''An xpdAcq function for executing a custom (user defined) bluesky plan
    
    Arguments:
      mdo - xpdacq.beamtime.Scan metadata object - generated by beamtime metadata setup sequence
      area_det - bluesky detector object - the instance of the detector you are using. 
                   by default area_det defined when xpdacq is loaded
      exposure - float - exposure time in seconds

    Returns:
      nothing
    '''   
    
    # setting up detector
    area_det = _get_obj(det)
#    area_det.number_of_sets.put(1)  # not sure about this one
    acq_time = area_det.cam.acquire_time.get()

    exp = Xposure(mdo)
    
    # compute number of frames and save metadata
    num_frame = int(exposure / acq_time)
    if num_frame == 0: num_frame = 1
    computed_exposure = num_frame*acq_time
    print('INFO: requested exposure time = ',exposure,' -> computed exposure time:',computed_exposure)
    exp.md.update({'xp_requested_exposure':exposure,'xp_computed_exposure':computed_exposure}) 
    exp.md.update({'xp_time_per_frame':acq_time,'xp_num_frames':num_frame})
    
    area_det.images_per_set.put(num_frame)
    md_dict = exp.md
    md_dict.update(kwargs)

    xpdRE(plan,subs_dict,**md_dict)



##########################################################
#    Dry Run thingys
######################################################
def get_light_images_dryrun(mdo, exposure = 1.0, det= area_det, subs_dict={}, **kwargs):
    '''the main xpdAcq function for getting an exposure
    
    Arguments:
      mdo - xpdacq.beamtime.Scan metadata object - generated by beamtime metadata setup sequence
      area_det - bluesky detector object - the instance of the detector you are using. 
                   by default area_det defined when xpdacq is loaded
      exposure - float - exposure time in seconds

    Returns:
      nothing
    ''' 
    
    # default setting for pe1c
#    area_det = _get_obj('pe1c')
#    area_det.number_of_sets.put(1)

    exp = Xposure(mdo)
#    acq_time = area_det.cam.acquire_time.get()
    acq_time = 0.1
    
    # compute number of frames and save metadata
    num_frame = int(exposure/acq_time )
    if num_frame == 0: num_frame = 1
    computed_exposure = num_frame*acq_time
    exp.md.update({'xp_requested_exposure':exposure,'xp_computed_exposure':computed_exposure}) 
    exp.md.update({'xp_time_per_frame':acq_time,'xp_num_frames':num_frame})
    
#    area_det.image_per_set.put(num_frame)
    md_dict = exp.md
    md_dict.update(kwargs)

    print('this will execute a single bluesky Count type scan')
    print('Sample: '+str(md_dict['sa_name']))
    print('[FIXME] more sample info here')
    print('using the "pe1c" detector (Perkin-Elmer in continuous acquisition mode)')
    print('The requested exposure time = ',exposure,' -> computed exposure time:',computed_exposure)
    print('in the form of '+str(num_frame)+' frames of '+str(acq_time)+' s summed into a single event')
    print('(i.e. accessible as a single tiff file)')
    print('')  
    print('The metadata saved with the scan will be:')
    print(md_dict)
    
def collect_time_series_dryrun(metadata_object, num, exposure=1.0, delay=0.,  **kwargs):
    """Collect a time series

    Any extra keywords are passed through to RE() as metadata

    Parameters
    ----------
    metadata_object : XPD
        Object to carry around the metadata
    num : int
        The number of points in the time series

    delay : float
        Time between starts of time points in [s].  If less than exposure, the
        exposure time will be maintained and this time will be increased.

    exposure : float, optional
        Total integration time per data point in [s]
    """
    # get a local copy of md to update
    md = dict(metadata_object.md)

    # grab the area detector
    #area_det = _get_obj('pe1c')

    acq_time = area_det.cam.acquire_time.get()

    # compute how many frames to collect
    num_frame = max(int(exposure / acq_time), 1)
    computed_exposure = num_frame * acq_time
    num_sets = 1

    est_writeout_ohead = 1.0
    real_delay = max(0, delay - computed_exposure)
    period = max(computed_exposure, real_delay + computed_exposure)
    # set how many frames to average
    area_det.image_per_set.put(num_frame)
    area_det.number_of_sets.put(num_sets)
    scan_length_s = period*num_sets
    m, s = divmod(scan_length_s, 60)
    h, m = divmod(m, 60)
    scan_length = str("%d:%02d:%02d" % (h, m, s))
    est_real_scan_length_s = (period+est_writeout_ohead)*num_sets
    m, s = divmod(est_real_scan_length_s, 60)
    h, m = divmod(m, 60)
    est_real_scan_length = str("%d:%02d:%02d" % (h, m, s))

    md.update({'requested_exposure': exposure,
               'computed_exposure': computed_exposure,
               'period': period})
    md.update({'time_per_frame': acq_time,
               'num_frames': num_frame,
               'number_of_sets': num_sets})
    md.update(kwargs)

    
    print('this will execute a series of'+str(num)+' bluesky Count type scans')
    print('Sample: '+md['sa_name'])
    print('[FIXME] more sample info here')
    print('using the "pe1c" detector (Perkin-Elmer in continuous acquisition mode)')
    print('The requested exposure time = ',exposure,' -> computed exposure time:',computed_exposure)
    print('in the form of '+str(num_frame)+' frames of '+str(acq_time)+' s summed into a single event')
    print('(i.e. accessible as a single tiff file)')
    print('')
    print('There will be a delay of '+str(real_delay)+' (compared to the requested delay of '+str(delay)+') s')
    print('This will result in a nominal period (neglecting readout overheads) of '+str(period)+' s')
    print('Which results in a total scan time of '+str(scan_length))
    print('Using an estimated write-out overhead of '+str(est_writeout_ohead)+' this gives and estimated total scan length of '+str(est_real_scan_length))
    print('Real outcomes may vary!')
    print('that will be summed into a single event (e.g. accessible as a single tiff file)')
    print('')
    print('The metadata saved with the scan will be:')
    print(md_dict)

#    plan = Count([area_det], num=num, delay=real_delay)
#    return gs.RE(plan, **md)

################# private module ###########################
"""
def _bluesky_global_state():
    '''Import and return the global state from bluesky.'''

    from bluesky.standard_config import gs
    return gs
    
def _bluesky_metadata_store():
    '''Return the dictionary of bluesky global metadata.'''

    gs = _bluesky_global_state()
    return gs.RE.md

def _bluesky_RE():
    import bluesky
    from bluesky.run_engine import RunEngine
    from bluesky.register_mds import register_mds
    #from bluesky.run_engine import DocumentNames
    RE = RunEngine()
    register_mds(RE)
    return RE

RE = _bluesky_RE()
gs = _bluesky_global_state()

old_validator = RE.md_validator
def ensure_sc_uid(md):
    old_validator(md)
    if 'sc_uid' not in md:
        raise ValueError("scan metadata needed to run scan.  Please create a scan metadata object and rerun.")
RE.md_validator = ensure_sc_uid
"""

##############################################################
'''
def _xpd_plan_1(num_saturation, num_unsaturation, det=None):
    's' type-1 plan: change image_per_set on the fly with Count
    
    Parameters:
    -----------
        num_img : int
            num of images you gonna take, last one is fractional
        
        time_dec : flot
    ''s'
    from bluesky import Msg
    from xpdacq.control import _get_obj
    
    if not det:
        _det = _get_obj('pe1c')

    num_threshold = int(expo_threshold / frame_rate)
    print('Overflow...')
    print('num of threshold = %i ' % num_threshold)

    yield Msg('open_run')
    yield Msg('stage', _det)
    _det.number_of_sets.put(1)
    _det.images_per_set.put(num_threshold)
    for i in range(num_saturation+1):
        yield Msg('create')
        yield Msg('trigger', _det)
        yield Msg('read', _det)
        yield Msg('save')
    
    _det.images_per_set.put(num_unsaturation)
    yield Msg('create')
    yield Msg('trigger', _det)
    yield Msg('read', _det)
    yield Msg('save')
    yield Msg('unstage', _det)
    yield Msg('close_run')


# reproduce QXRD workflow. Do dark and light scan with the same amount of time so that we can subtract it
# can be modified if we have better understanding on dark current on area detector    
   
    
def QXRD_plan():
    print('Collecting dark frames....')
    _close_shutter()
    yield from count_plan
    print('Collecting light frames....')
    _open_shutter()
    yield from count_plan

        
    # hook to visualize data
    # FIXME - make sure to plot dark corrected image
    plot_scan(db[-1])

'''<|MERGE_RESOLUTION|>--- conflicted
+++ resolved
@@ -208,16 +208,10 @@
         (config_dict, config_name) = _load_calibration_file()
         scan.md.update({'xp_config_dict':config_dict})
         scan.md.update({'xp_config_name':config_name})
-<<<<<<< HEAD
     except TypeError: # iterating on on None object causes TypeError
         print('INFO: No calibration file found in config_base. Scan will still keep going on')
-    if scanplan.shutter: _open_shutter()
-=======
-    except TypeError:
-        print('INFO: No calibration config file found in config_base. Scan will continue.')
     if scanplan.shutter: 
         _open_shutter()
->>>>>>> 003f7b20
     _unpack_and_run(sample,scanplan,**kwargs)
     if scanplan.shutter: 
         _close_shutter()
