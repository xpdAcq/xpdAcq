#!/usr/bin/env python
##############################################################################
#
# xpdacq            by Billinge Group
#                   Simon J. L. Billinge sb2896@columbia.edu
#                   (c) 2016 trustees of Columbia University in the City of
#                        New York.
#                   All rights reserved
#
# File coded by:    Timothy Liu, Simon Billinge, Tom Caswell
#
# See AUTHORS.txt for a list of people who contributed.
# See LICENSE.txt for license information.
#
#
##############################################################################
import os
import yaml
import time
import datetime
import numpy as np
import copy
import sys
import uuid
import warnings
from configparser import ConfigParser
from xpdacq.utils import _graceful_exit, _RE_state_wrapper
from xpdacq.glbl import glbl
from xpdacq.beamtime import Union, ScanPlan, Scan
from xpdacq.control import _close_shutter, _open_shutter

print('Before you start, make sure the area detector IOC is in "Acquire mode"')

# top definition for minial impacts on the code. Can be changed later
Msg = glbl.Msg
xpdRE = glbl.xpdRE
Count = glbl.Count
AbsScanPlan = glbl.AbsScanPlan
area_det = glbl.area_det
LiveTable = glbl.LiveTable
temp_controller = glbl.temp_controller

def _read_dark_yaml():
    dark_yaml_name = glbl.dk_yaml
    try:
        with open(dark_yaml_name, 'r') as f:
            dark_scan_list = yaml.load(f)
        return dark_scan_list
    except FileNotFoundError:
        sys.exit(_graceful_exit('''It seems you haven't initiated your beamtime.
                Please run _start_beamtime(<your SAF number>) or contact beamline scientist'''))

def _yamify_dark(dark_def):
    dark_yaml_name = glbl.dk_yaml
    with open(dark_yaml_name, 'r') as f:
        dark_list = yaml.load(f)
    dark_list.append(dark_def)
    with open(dark_yaml_name, 'w') as f:
        yaml.dump(dark_list, f)

def validate_dark(light_cnt_time, expire_time, dark_scan_list = None):
    ''' find appropriate dark frame uid stored in dark_scan_list

    Parameters
    ----------
    light_cnt_time : float
        exposure time of light image, expressed in seconds
    expire_time : float
        expire time of dark images, expressed in minute
    dark_scan_list : list, optional
        a list of dark dictionaries
    Returns
    -------
    dark_field_uid : str
        uid to qualified dark frame
    '''
    if not dark_scan_list:
        dark_scan_list = _read_dark_yaml()
    if len(dark_scan_list) > 0:
        test_list = copy.copy(dark_scan_list)
        while time.time() - test_list[-1][2] < expire_time*60.:
            test = test_list.pop()
            if abs(test[1]-light_cnt_time) < 0.9*glbl.frame_acq_time:
                return test[0]
            elif len(test_list) == 0:
                return  None # scan list is there but no good dark found
    else:
        return None # nothing in dark_scan_list. collect a dark

def _generate_dark_def(scan, dark_uid):
    ''' function to generate and yamify dark_def '''
    dark_exposure = scan.md['sp_params']['exposure']
    dark_time = time.time()
    dark_def = (dark_uid, dark_exposure, dark_time)
    return dark_def

def _parse_calibration_file(config_file_name):
    ''' helper function to parse calibration file '''
    calibration_parser = ConfigParser()
    calibration_parser.read(config_file_name)
    sections = calibration_parser.sections()
    config_dict = {}
    for section in sections:
        config_dict[section] = {} # write down header
        options = calibration_parser.options(section)
        for option in options:
            try:
                config_dict[section][option] = calibration_parser.get(section, option)
                # if config_dict[option] == -1:
                # DebugPrint("skip: %s" % option)
            except:
                print("exception on %s!" % option)
                config_dict[option] = None
    return config_dict

def _unpack_and_run(scan, dryrun, **kwargs):
    if not scan.md['bt_wavelength']:
        print('WARNING: There is no wavelength information in your sample acquire object')
    parms = scan.md['sp_params']
    subs={}
    if 'subs' in parms:
        subsc = parms['subs']
    for i in subsc:
        if i == 'livetable':
            subs.update({'all':LiveTable([area_det, temp_controller])})
        elif i == 'verify_write':
            subs.update({'stop':verify_files_saved})

    if scan.md['sp_type'] == 'ct':
        get_light_images(scan, parms['exposure'], area_det, subs, dryrun)
    elif scan.md['sp_type'] == 'tseries':
        collect_time_series(scan, parms['exposure'], parms['delay'], parms['num'], area_det, subs, dryrun)
    elif scan.md['sp_type'] == 'Tramp':
        collect_Temp_series(scan, parms['startingT'], parms['endingT'], parms['Tstep'], parms['exposure'], area_det, subs, dryrun)
    else:
        print('unrecognized scan type.  Please rerun with a different scan object')
        return

def _execute_scans(scan, auto_dark, auto_calibration, light_frame = True, dryrun = False, **kwargs):
    '''execute this scan'

    Parameters:
    -----------
    scan : xpdAcq.beamtime.Scan object
        object carries metadata of Scanplan and Sample object

    auto_dark : bool
        option of automated dark collection. Set to true to allow collect dark automatically during scans

    auto_calibration : bool
        option of loading calibration parameter from SrXplanar config file. If True, the most recent calibration file in xpdUser/config_base will be loaded

    light_frame : bool
        optional. Default is True and this allows program to open shutter before _unpack_and_run()

    dryrun : bool
        optional. Default is False. If option is set to True, scan won't be executed but corresponding metadata as if executing real scans will be printed
    '''
    if auto_dark:
        auto_dark_md_dict = _auto_dark_collection(scan)
        scan.md.update(auto_dark_md_dict)
    if auto_calibration:
        auto_load_calibration_dict = _auto_load_calibration_file()
        if auto_load_calibration_dict:
            scan.md.update(auto_load_calibration_dict)
    if light_frame and scan.sp.shutter:
        _open_shutter()
    _unpack_and_run(scan, dryrun, **kwargs)
    # always close a shutter after scan, if shutter is in control
    if scan.sp.shutter:
        _close_shutter()
    return

def _auto_dark_collection(scan):
    ''' function to cover automated dark collection logic '''
    light_cnt_time = scan.md['sp_params']['exposure']
    try:
        expire_time = scan.md['sp_dk_window']
    except KeyError:
        # protection, shouldn't happen
        warnings.warn('''It seems your ScanPlan object wasn't instantiated properly.
                        This may indicate a problem with the current version of the code."
                        Current scan will keep going but please notify the instrument scientist who can post a bug report''')
        expire_time = 0
    dark_field_uid = validate_dark(light_cnt_time, expire_time)
    if not dark_field_uid:
        print('''INFO: auto_dark didn't detect a valid dark, so is collecting a new dark frame.
See documentation at http://xpdacq.github.io for more information about controlling this behavior''')
        # create a count plan with the same light_cnt_time
        if scan.sp.shutter:
            auto_dark_scanplan = ScanPlan('auto_dark_scan',
                'ct',{'exposure':light_cnt_time})
        else:
            auto_dark_scanplan = ScanPlan('auto_dark_scan',
                'ct',{'exposure':light_cnt_time}, shutter=False)
        dark_field_uid = dark(scan.sa, auto_dark_scanplan)
    auto_dark_md_dict = {'sc_dk_field_uid': dark_field_uid}
    return auto_dark_md_dict

def _auto_load_calibration_file():
    ''' function to load the most recent calibration file in config_base directory

    Returns
    -------
    config_md_dict : dict
    dictionary contains calibration parameters computed by SrXplanar, file name and timestamp of the most recent calibration file. If no calibration file exits in xpdUser/config_base, returns None.
    '''
    config_dir = glbl.config_base
    f_list = [ f for f in os.listdir(config_dir) if f.endswith('cfg')]
    if not f_list:
        print('INFO: No calibration file found in config_base. Scan will still keep going on')
        return
    f_list_full_path = list(map(lambda f: os.path.join(config_dir, f), f_list)) # join elemnts in f_list with config_dir
    sorted_list = sorted(f_list_full_path, key=os.path.getmtime)
    config_in_use = sorted_list [-1]
    print('INFO: This scan will append calibration parameters recorded in {}'.format(os.path.basename(config_in_use)))
    config_timestamp = os.path.getmtime(config_in_use)
    config_time = datetime.datetime.fromtimestamp(config_timestamp).strftime('%Y%m%d-%H%M')
    config_dict = _parse_calibration_file(os.path.join(config_dir,config_in_use))
    config_md_dict = {'sc_calibration_parameters':config_dict, 'sc_calibration_file_name': os.path.basename(config_in_use), 'sc_calibration_file_timestamp':config_time}
    return config_md_dict

def prun(sample, scanplan, auto_dark = None, **kwargs):
    ''' on this sample run this scanplan

    Parameters
    ----------
    sample : xpdAcq.beamtime.Sample object
        object carries metadata of Sample object

    scanplan : xpdAcq.beamtime.ScanPlan object
        object carries metadata of ScanPlan object

    auto_dark : bool
        option of automated dark collection. Default is True to allow collect dark automatically during scans
    '''
    scan = Scan(sample, scanplan)
<<<<<<< HEAD
    if scan:
        scan.md.update({'sc_usermd':kwargs})
        scan.md.update({'sc_isprun':True})
        if not auto_dark:
            auto_dark = glbl.auto_dark
        _execute_scans(scan, auto_dark, auto_calibration = True, light_frame = True, dryrun = False)
    else:
        _graceful_exit('Scan object did not instantiate properly')
=======
    scan.md.update({'sc_usermd':kwargs})
    scan.md.update({'sc_isprun':True})
    if auto_dark == None:
        auto_dark = glbl.auto_dark
    _execute_scans(scan, auto_dark, auto_calibration = True, light_frame = True, dryrun = False)
>>>>>>> 2a15f00c
    return

def calibration(sample, scanplan, auto_dark = None, **kwargs):
    ''' on this calibration sample (calibrant) run this scanplan

    Parameters
    ----------
    sample : xpdAcq.beamtime.Sample object
        object carries metadata of Sample object

    scanplan : xpdAcq.beamtime.ScanPlan object
        object carries metadata of ScanPlan object

    auto_dark : bool
        option of automated dark collection. Default is True to allow collect dark automatically during scans
    '''
    scan = Scan(sample, scanplan)
    scan.md.update({'sc_usermd':kwargs})
    scan.md.update({'sc_iscalibration':True})
    # only auto_dark is exposed to user
    if auto_dark == None:
        auto_dark = glbl.auto_dark
    _execute_scans(scan, auto_dark, auto_calibration = False, light_frame = True, dryrun = False)
    return

def background(sample, scanplan, auto_dark = None, **kwargs):
    ''' on this sample (kepton tube) run this scanplan

    Parameters
    ----------
    sample : xpdAcq.beamtime.Sample object
        object carries metadata of Sample object

    scanplan : xpdAcq.beamtime.ScanPlan object
        object carries metadata of ScanPlan object

    auto_dark : bool
        option of automated dark collection. Default is True to allow collect dark automatically during scans
    '''
    scan = Scan(sample, scanplan)
    scan.md.update({'sc_usermd':kwargs})
    scan.md.update({'sc_isbackground':True})
    # only auto_dark is exposed to user
    if auto_dark == None:
        auto_dark = glbl.auto_dark
    _execute_scans(scan, auto_dark, auto_calibration = False, light_frame = True, dryrun = False)
    return

def setupscan(sample, scanplan, auto_dark = None, **kwargs):
    ''' on this sample run this scanplan as a setupscan

    Parameters
    ----------
    sample : xpdAcq.beamtime.Sample object
        object carries metadata of Sample object

    scanplan : xpdAcq.beamtime.ScanPlan object
        object carries metadata of ScanPlan object

    auto_dark : bool
        option of automated dark collection. Default is True to allow collect dark automatically during scans
    '''
    scan = Scan(sample, scanplan)
    scan.md.update({'sc_usermd':kwargs})
    scan.md.update({'sc_issetupscan':True})
    # only auto_dark is exposed to user
    if auto_dark == None:
        auto_dark = glbl.auto_dark
    _execute_scans(scan, auto_dark, auto_calibration = False, light_frame = True, dryrun = False)
    return

def dark(sample, scanplan, **kwargs):
    '''on this sample, collect dark images

    Parameters
    ----------
    sample : xpdAcq.beamtime.Sample object
        object carries metadata of Sample object

    scanplan : xpdAcq.beamtime.ScanPlan object
        object carries metadata of ScanPlan object

    **kwargs : dict
        dictionary that will be passed through to the run-engine metadata

    Returns
    -------
    dark_uid : str
        an unique id to label this dark scan
    '''
    scan = Scan(sample, scanplan)
    dark_uid = str(uuid.uuid4())
    scan.md.update({'sc_isdark': True})
    scan.md.update({'sc_dark_uid': dark_uid})
    scan.md.update({'sc_usermd': kwargs})
    # label arguments passed to _execute_scans explicitly for reference
    _execute_scans(scan, auto_dark = False, auto_calibration = False, light_frame = False, dryrun = False)
    dark_def = _generate_dark_def(scan, dark_uid)
    _yamify_dark(dark_def)
    return dark_uid

def dryrun(sample, scanplan, **kwargs):
    ''' on this sample run this scanplan in dryrun mode (only metadata will be printed)

    Parameters
    ----------
    sample : xpdAcq.beamtime.Sample object
        object carries metadata of Sample object

    scanplan : xpdAcq.beamtime.ScanPlan object
        object carries metadata of ScanPlan object
    '''
    scan = Scan(sample, scanplan)
    scan.md.update({'sc_usermd':kwargs})
    _execute_scans(scan, auto_dark = False, auto_calibration = False, light_frame = False, dryrun = True)
    return

def get_light_images(scan, exposure = 1.0, det=area_det, subs_dict={}, dryrun = False):
    '''the main xpdAcq function for getting an exposure

    Parameters
    ----------
    scan : xpdacq.beamtime.Scan object
        an object carries all metadata of your experiment
    exposure : float
        optional. total exposure time in seconds
    det : Ophyd object
        optional. the instance of the detector you are using. by default area_det defined when xpdacq is loaded.
    subs_dict : dict
        optional. dictionary specifies live feedback options during scans

    Returns
    -------
      None
    '''

    # setting up detector
    area_det.number_of_sets.put(1)
    area_det.cam.acquire_time.put(glbl.frame_acq_time)
    acq_time = area_det.cam.acquire_time.get()

    # compute number of frames and save metadata
    num_frame = int(exposure / acq_time)
    if num_frame == 0:
        num_frame = 1
    computed_exposure = num_frame*acq_time
    print('INFO: requested exposure time = ',exposure,' -> computed exposure time:',computed_exposure)
    scan.md.update({'sp_requested_exposure':exposure,'sp_computed_exposure':computed_exposure})
    scan.md.update({'sp_time_per_frame':acq_time,'sp_num_frames':num_frame})

    area_det.images_per_set.put(num_frame)
    md_dict = scan.md

    plan = Count([area_det])
    if dryrun:
        _get_light_image_dryrun(md_dict)
    else:    
        xpdRE(plan, subs_dict, **md_dict)
        if xpdRE.state == 'paused':
            _RE_state_wrapper(xpdRE)

def _get_light_image_dryrun(md_dict):
    acq_time = md_dict['sp_time_per_frame']
    num_frame = md_dict['sp_num_frames']
    print(' === dryrun mode ===')
    print('this will execute a single bluesky Count type scan')
    print('Sample metadata: Sample name = {}'.format(md_dict['sa_name'])) # enrich it later
    print('using the "pe1c" detector (Perkin-Elmer in continuous acquisition mode)')
    print('in the form of {} frames of {} s summed into a single event'.format(num_frame, acq_time))
    print('(i.e. accessible as a single tiff file)')
    print('')
    print('The metadata saved with the scan will be:')
    print(md_dict) # make it prettier later


def collect_Temp_series(scan, Tstart, Tstop, Tstep, exposure = 1.0, det= area_det, subs_dict={}, dryrun = False):
    '''the main xpdAcq function for getting an exposure

    Parameters
    ----------
    scan : xpdacq.beamtime.Scan object
        an object carries all metadata of your experiment
    Tstart : float
        starting point of temperature ramp
    Tstop : float
        ending point of temperature ramp
    Tstep : float
        requested step size of temperature ramp
    exposure : float
        optional. total exposure time in seconds
    det : Ophyd object
        optional. the instance of the detector you are using. by default area_det defined when xpdacq is loaded.
    subs_dict : dict
        optional. dictionary specifies live feedback options during scans

    Returns
    -------
    None
    '''
    area_det.number_of_sets.put(1)
    area_det.cam.acquire_time.put(glbl.frame_acq_time)
    acq_time = area_det.cam.acquire_time.get()

    # compute number of frames and save metadata
    num_frame = int(exposure / acq_time)
    if num_frame == 0: num_frame = 1
    computed_exposure = num_frame*acq_time
    print('INFO: requested exposure time = ',exposure,' -> computed exposure time:',computed_exposure)
    scan.md.update({'sp_requested_exposure':exposure,'sp_computed_exposure':computed_exposure})
    scan.md.update({'sp_time_per_frame':acq_time,'sp_num_frames':num_frame})

    Nsteps = _nstep(Tstart, Tstop, Tstep)[0] # computed steps
    computed_step_size = _nstep(Tstart, Tstop, Tstep)[1] # computed step size
    scan.md.update({'sp_startingT':Tstart,'sp_endingT':Tstop,'sp_requested_Tstep':Tstep})
    scan.md.update({'sp_Nsteps':Nsteps, 'sp_computed_Tstep':computed_step_size})

    area_det.images_per_set.put(num_frame)
    md_dict = scan.md
    
    plan = AbsScanPlan([area_det], temp_controller, Tstart, Tstop, Nsteps)
    if dryrun:
        _collect_Temp_series_dryrun(md_dict, Tstep, computed_step_size)
    else:
        xpdRE(plan,subs_dict, **md_dict)
        if xpdRE.state == 'paused':
            _RE_state_wrapper(xpdRE) 

def _collect_Temp_series_dryrun(md_dict, Tstep, computed_step_size):
    num_frame = md_dict['sp_num_frames']
    acq_time = md_dict['sp_time_per_frame']
    Tstart = md_dict['sp_startingT']
    Tstop = md_dict['sp_endingT']
    Tstep = md_dict['sp_requested_Tstep']
    Nsteps = md_dict['sp_Nsteps']
    print(' === dryrun mode ===')
    print('this will execute a temperature series scan with bluesky AbsScanPlan on temperature controller {}'.format(temp_controller.name))
    print('Sample metadata: Sample name = {}'.format(md_dict['sa_name'])) # enrich it later
    print('using the "pe1c" detector (Perkin-Elmer in continuous acquisition mode)')
    print('in the form of {} frames of {} s summed into a single event'.format(num_frame, acq_time))
    print('(i.e. accessible as a single tiff file)')
    print('')
    print('starting temperature is {} and ending temperature is {}'.format(Tstart, Tstop))
    print('requested step size is {} and computed step size is {}'.format(Tstep, computed_step_size))
    print('that will be summed into a single event (e.g. accessible as a single tiff file)')
    print('')
    print('The metadata saved with the scan will be:')
    print(md_dict) # make it pretty print later
    return md_dict

def _nstep(start, stop, step_size):
    ''' return (start, stop, nsteps)'''
    requested_nsteps = abs((start - stop) / step_size)

    computed_nsteps = int(requested_nsteps)+1 # round down for finer step size
    computed_step_list = np.linspace(start, stop, computed_nsteps)
    computed_step_size = computed_step_list[1]- computed_step_list[0]
    print('INFO: requested temperature step size = ',step_size,' -> computed temperature step size:',abs(computed_step_size))
    return (computed_nsteps, computed_step_size)

def collect_time_series(scan, exposure=1.0, delay=0., num=1, det= area_det, subs_dict={}, dryrun = False):
    '''the main xpdAcq function for getting a time series scan

    Parameters
    ----------
    scan : xpdacq.beamtime.Scan object
        an object carries all metadata of your experiment

    exposure : float
        optional. total exposure time in seconds

    delay : float
        delay between consecutive scans in seconds.  If less than exposure, the exposure time will be maintained and this time will be increased.

    num : int
        total number of scans wanted in this time series scan

    det : Ophyd object
        optional. the instance of the detector you are using. by default area_det defined when xpdacq is loaded.

    subs_dict : dict
        optional. dictionary specifies live feedback options during scans

    Returns
    -------
    None
    '''
    # get a local copy of md to update
    md = dict(scan.md)
    area_det.cam.acquire_time.put(glbl.frame_acq_time)
    acq_time = area_det.cam.acquire_time.get()
    # compute how many frames to collect
    num_frame = max(int(exposure / acq_time), 1)
    computed_exposure = num_frame * acq_time
    num_sets = 1
    print('INFO: requested exposure time = {}s -> computed exposure time = {}s '.format(exposure,computed_exposure))
    real_delay = max(0, delay - computed_exposure)
    
    period = max(computed_exposure, real_delay + computed_exposure)
    print('INFO: requested delay = {}s  -> computed delay = {}s'.format(delay, real_delay))
    print('INFO: nominal period (neglecting readout overheads) of {} s'.format(period))

    # set how many frames to average
    area_det.images_per_set.put(num_frame)
    area_det.number_of_sets.put(num_sets)

    scan.md.update({'sp_requested_exposure': exposure,
               'sp_computed_exposure': computed_exposure,
               'sp_period': period})
    scan.md.update({'sp_time_per_frame': acq_time,
               'sp_num_frames': num_frame,
               'sp_number_of_sets': num_sets})

    md_dict = scan.md
    plan = Count([area_det], num=num, delay=real_delay)
    if dryrun:
        _collect_time_series_dryrun(md_dict, real_delay, delay, num)
    else:
        xpdRE(plan, subs_dict, **md_dict)
        if xpdRE.state == 'paused':
            _RE_state_wrapper(RE_obj)

def _collect_time_series_dryrun(md_dict, real_delay, delay, num):
    print(' === dryrun mode ===')
    num_frame = md_dict['sp_num_frames']
    acq_time = md_dict['sp_time_per_frame']
    period = md_dict['sp_period']
    #num_sets = md_dict['sp_number_of_sets']
    est_writeout_ohead = 2 # this might vary
    scan_length_s = period*num
    m, s = divmod(scan_length_s, 60)
    h, m = divmod(m, 60)
    scan_length = str("%d:%02d:%02d" % (h, m, s))
    est_real_scan_length_s = (period+est_writeout_ohead)*num
    m, s = divmod(est_real_scan_length_s, 60)
    h, m = divmod(m, 60)
    est_real_scan_length = str("%d:%02d:%02d" % (h, m, s))
    
    print('this will execute a series of {} bluesky Count type scans'.format(num))
    print('Sample metadata will be: Sample name = {}'.format(md_dict['sa_name'])) # enrich it later
    print('using the "pe1c" detector (Perkin-Elmer in continuous acquisition mode)')
    print('in the form of {} frames of {} s summed into a single event'.format(num_frame, acq_time))
    print('(i.e. accessible as a single tiff file)')
    print('')
    print('There will be a delay of {}s between scans (compared to the requested delay of {} s)'.format(real_delay, delay))
    print('This will result in a nominal period (neglecting readout overheads) of {} s'.format(period))
    print('Using an estimated write-out overhead of {}s'.format(est_writeout_ohead))
    print('Which results in a total scan time of {}s'.format(est_real_scan_length_s))
    print('Estimated total scan length = {}'.format(est_real_scan_length))
    print('Real outcomes may vary!')
    print('that will be summed into a single event (e.g. accessible as a single tiff file)')
    print('')
    print('The metadata saved with the scan will be:')
    print(md_dict)
    return md_dict

def get_bluesky_run(mdo, plan, det = area_det, subs_dict={}, **kwargs):
    '''An xpdAcq function for executing a custom (user defined) bluesky plan

    Arguments:
      mdo - xpdacq.beamtime.Scan metadata object - generated by beamtime metadata setup sequence
      area_det - bluesky detector object - the instance of the detector you are using.
                   by default area_det defined when xpdacq is loaded
      exposure - float - exposure time in seconds

    Returns:
      nothing
    '''

    # setting up detector
    area_det = _get_obj(det)
#    area_det.number_of_sets.put(1)  # not sure about this one
    acq_time = area_det.cam.acquire_time.get()

    exp = Xposure(mdo)

    # compute number of frames and save metadata
    num_frame = int(exposure / acq_time)
    if num_frame == 0: num_frame = 1
    computed_exposure = num_frame*acq_time
    print('INFO: requested exposure time = ',exposure,' -> computed exposure time:',computed_exposure)
    exp.md.update({'xp_requested_exposure':exposure,'xp_computed_exposure':computed_exposure})
    exp.md.update({'xp_time_per_frame':acq_time,'xp_num_frames':num_frame})

    area_det.images_per_set.put(num_frame)
    md_dict = exp.md
    md_dict.update(kwargs)

    xpdRE(plan,subs_dict,**md_dict)



##########################################################
#    Dry Run thingys
######################################################
def get_light_images_dryrun(mdo, exposure = 1.0, det= area_det, subs_dict={}, **kwargs):
    '''the main xpdAcq function for getting an exposure

    Arguments:
      mdo - xpdacq.beamtime.Scan metadata object - generated by beamtime metadata setup sequence
      area_det - bluesky detector object - the instance of the detector you are using.
                   by default area_det defined when xpdacq is loaded
      exposure - float - exposure time in seconds

    Returns:
      nothing
    '''

    # default setting for pe1c
#    area_det = _get_obj('pe1c')
#    area_det.number_of_sets.put(1)

    exp = Xposure(mdo)
#    acq_time = area_det.cam.acquire_time.get()
    acq_time = 0.1

    # compute number of frames and save metadata
    num_frame = int(exposure/acq_time )
    if num_frame == 0: num_frame = 1
    computed_exposure = num_frame*acq_time
    exp.md.update({'xp_requested_exposure':exposure,'xp_computed_exposure':computed_exposure})
    exp.md.update({'xp_time_per_frame':acq_time,'xp_num_frames':num_frame})

#    area_det.image_per_set.put(num_frame)
    md_dict = exp.md
    md_dict.update(kwargs)

    print('this will execute a single bluesky Count type scan')
    print('Sample: '+str(md_dict['sa_name']))
    print('[FIXME] more sample info here')
    print('using the "pe1c" detector (Perkin-Elmer in continuous acquisition mode)')
    print('The requested exposure time = ',exposure,' -> computed exposure time:',computed_exposure)
    print('in the form of '+str(num_frame)+' frames of '+str(acq_time)+' s summed into a single event')
    print('(i.e. accessible as a single tiff file)')
    print('')
    print('The metadata saved with the scan will be:')
    print(md_dict)

def collect_time_series_dryrun(metadata_object, num, exposure=1.0, delay=0.,  **kwargs):
    """Collect a time series

    Any extra keywords are passed through to RE() as metadata

    Parameters
    ----------
    metadata_object : XPD
        Object to carry around the metadata
    num : int
        The number of points in the time series

    delay : float
        Time between starts of time points in [s].  If less than exposure, the
        exposure time will be maintained and this time will be increased.

    exposure : float, optional
        Total integration time per data point in [s]
    """
    # get a local copy of md to update
    md = dict(metadata_object.md)

    # grab the area detector
    #area_det = _get_obj('pe1c')

    acq_time = area_det.cam.acquire_time.get()

    # compute how many frames to collect
    num_frame = max(int(exposure / acq_time), 1)
    computed_exposure = num_frame * acq_time
    num_sets = 1

    est_writeout_ohead = 1.0
    real_delay = max(0, delay - computed_exposure)
    period = max(computed_exposure, real_delay + computed_exposure)
    # set how many frames to average
    area_det.image_per_set.put(num_frame)
    area_det.number_of_sets.put(num_sets)
    scan_length_s = period*num_sets
    m, s = divmod(scan_length_s, 60)
    h, m = divmod(m, 60)
    scan_length = str("%d:%02d:%02d" % (h, m, s))
    est_real_scan_length_s = (period+est_writeout_ohead)*num_sets
    m, s = divmod(est_real_scan_length_s, 60)
    h, m = divmod(m, 60)
    est_real_scan_length = str("%d:%02d:%02d" % (h, m, s))

    md.update({'requested_exposure': exposure,
               'computed_exposure': computed_exposure,
               'period': period})
    md.update({'time_per_frame': acq_time,
               'num_frames': num_frame,
               'number_of_sets': num_sets})
    md.update(kwargs)


    print('this will execute a series of'+str(num)+' bluesky Count type scans')
    print('Sample: '+md['sa_name'])
    print('[FIXME] more sample info here')
    print('using the "pe1c" detector (Perkin-Elmer in continuous acquisition mode)')
    print('The requested exposure time = ',exposure,' -> computed exposure time:',computed_exposure)
    print('in the form of '+str(num_frame)+' frames of '+str(acq_time)+' s summed into a single event')
    print('(i.e. accessible as a single tiff file)')
    print('')
    print('There will be a delay of '+str(real_delay)+' (compared to the requested delay of '+str(delay)+') s')
    print('This will result in a nominal period (neglecting readout overheads) of '+str(period)+' s')
    print('Which results in a total scan time of '+str(scan_length))
    print('Using an estimated write-out overhead of '+str(est_writeout_ohead)+' this gives and estimated total scan length of '+str(est_real_scan_length))
    print('Real outcomes may vary!')
    print('that will be summed into a single event (e.g. accessible as a single tiff file)')
    print('')
    print('The metadata saved with the scan will be:')
    print(md_dict)
################# hold place ###########################
'''
def SPEC_Tseries_plan(detector, motor, start, stop, steps):
    yield Msg('open_run')
    for i in np.linspace(start, stop, steps):
        yield Msg('create')
        yield Msg('set', motor, i)
        yield Msg('read', motor)
        _open_shutter()
        yield Msg('trigger', detector)
        yield Msg('read', detector)
        _close_shutter()
        yield Msg('trigger', detector)
        yield Msg('read', detector)
        yield Msg('save')
    yield Msg('close_run')

def SPEC_Temp_series(mdo, Tstart, Tstop, Tstep, exposure = 1.0, det = area_det, subs_dict={}, **kwargs):
    Arguments:
      mdo - xpdacq.beamtime.Scan metadata object - generated by beamtime metadata setup sequence
      T_start - flot - start setpoint of Temperature ramp

      area_det - bluesky detector object - the instance of the detector you are using.
                   by default area_det defined when xpdacq is loaded
      exposure - float - exposure time in seconds

    Returns:
      nothing
    #temp_controller = _get_obj('cs700')

    # setting up detector
    area_det = _get_obj(det)
    area_det.number_of_sets.put(1)
    acq_time = area_det.cam.acquire_time.get()

    exp = Xposure(mdo)

    # compute number of frames and save metadata
    num_frame = int(exposure / acq_time)
    if num_frame == 0: num_frame = 1
    computed_exposure = num_frame*acq_time
    print('INFO: requested exposure time = ',exposure,' -> computed exposure time:',computed_exposure)
    exp.md.update({'xp_requested_exposure':exposure,'xp_computed_exposure':computed_exposure})
    exp.md.update({'xp_time_per_frame':acq_time,'xp_num_frames':num_frame})

    Nsteps = _nstep(Tstart, Tstop, Tstep) # computed steps
    exp.md.update({'sc_startingT':Tstart,'sc_endingT':Tstop,'sc_requested_Tstep':Tstep})
    exp.md.update({'sc_Nsteps':Nsteps})
    #print('INFO: requested temperature step = ',Tstep,' -> computed temperature step:', _Tstep)
    # information is taking care in _nstep
'''<|MERGE_RESOLUTION|>--- conflicted
+++ resolved
@@ -235,22 +235,11 @@
         option of automated dark collection. Default is True to allow collect dark automatically during scans
     '''
     scan = Scan(sample, scanplan)
-<<<<<<< HEAD
-    if scan:
-        scan.md.update({'sc_usermd':kwargs})
-        scan.md.update({'sc_isprun':True})
-        if not auto_dark:
-            auto_dark = glbl.auto_dark
-        _execute_scans(scan, auto_dark, auto_calibration = True, light_frame = True, dryrun = False)
-    else:
-        _graceful_exit('Scan object did not instantiate properly')
-=======
     scan.md.update({'sc_usermd':kwargs})
     scan.md.update({'sc_isprun':True})
     if auto_dark == None:
         auto_dark = glbl.auto_dark
     _execute_scans(scan, auto_dark, auto_calibration = True, light_frame = True, dryrun = False)
->>>>>>> 2a15f00c
     return
 
 def calibration(sample, scanplan, auto_dark = None, **kwargs):
