#!/usr/bin/env python
##############################################################################
#
# xpdacq            by Billinge Group
#                   Simon J. L. Billinge sb2896@columbia.edu
#                   (c) 2016 trustees of Columbia University in the City of
#                        New York.
#                   All rights reserved
#
# File coded by:    Timothy Liu, Simon Billinge, Tom Caswell
#
# See AUTHORS.txt for a list of people who contributed.
# See LICENSE.txt for license information.
#
#
##############################################################################
import os
import yaml
import time
import datetime
import numpy as np
import copy
import sys
import uuid
import warnings
from configparser import ConfigParser
from xpdacq.utils import _graceful_exit, _RE_state_wrapper
from xpdacq.glbl import glbl
from xpdacq.beamtime import Union, ScanPlan, Scan
from xpdacq.control import _close_shutter, _open_shutter

print('Before you start, make sure the area detector IOC is in "Acquire mode"')

# top definition for minial impacts on the code. Can be changed later
Msg = glbl.Msg
xpdRE = glbl.xpdRE
Count = glbl.Count
AbsScanPlan = glbl.AbsScanPlan
area_det = glbl.area_det
LiveTable = glbl.LiveTable
temp_controller = glbl.temp_controller

def _read_dark_yaml():
    dark_yaml_name = glbl.dk_yaml
    try:
        with open(dark_yaml_name, 'r') as f:
            dark_scan_list = yaml.load(f)
        return dark_scan_list
    except FileNotFoundError:
        sys.exit(_graceful_exit('''It seems you haven't initiated your beamtime.
                Please run _start_beamtime(<your SAF number>) or contact beamline scientist'''))

def _yamify_dark(dark_def):
    dark_yaml_name = glbl.dk_yaml
    with open(dark_yaml_name, 'r') as f:
        dark_list = yaml.load(f)
    dark_list.append(dark_def)
    with open(dark_yaml_name, 'w') as f:
        yaml.dump(dark_list, f)

def _validate_dark(light_cnt_time, expire_time, dark_scan_list = None):
    ''' find appropriate dark frame uid stored in dark_scan_list

    Parameters
    ----------
    light_cnt_time : float
        exposure time of light image, expressed in seconds
    expire_time : float
        expire time of dark images, expressed in minute
    dark_scan_list : list, optional
        a list of dark dictionaries
    Returns
    -------
    dark_field_uid : str
        uid to qualified dark frame
    '''
    if not dark_scan_list:
        dark_scan_list = _read_dark_yaml()
    if len(dark_scan_list) > 0:
        test_list = copy.copy(dark_scan_list)
        while time.time() - test_list[-1][2] < expire_time*60.:
            test = test_list.pop()
            if abs(test[1]-light_cnt_time) < 0.9*glbl.frame_acq_time:
                return test[0]
            elif len(test_list) == 0:
                return  None # scan list is there but no good dark found
    else:
        return None # nothing in dark_scan_list. collect a dark

def _generate_dark_def(scan, dark_uid):
    ''' function to generate and yamify dark_def '''
    dark_exposure = scan.md['sp_params']['exposure']
    dark_time = time.time()
    dark_def = (dark_uid, dark_exposure, dark_time)
    return dark_def

def _parse_calibration_file(config_file_name):
    ''' helper function to parse calibration file '''
    calibration_parser = ConfigParser()
    calibration_parser.read(config_file_name)
    sections = calibration_parser.sections()
    config_dict = {}
    for section in sections:
        config_dict[section] = {} # write down header
        options = calibration_parser.options(section)
        for option in options:
            try:
                config_dict[section][option] = calibration_parser.get(section, option)
                # if config_dict[option] == -1:
                # DebugPrint("skip: %s" % option)
            except:
                print("exception on %s!" % option)
                config_dict[option] = None
    return config_dict

def _unpack_and_run(scan, dryrun, **kwargs):
    if not scan.md['bt_wavelength']:
        print('WARNING: There is no wavelength information in your sample acquire object')
    parms = scan.md['sp_params']
    subs={}
    if 'subs' in parms:
        subsc = parms['subs']
    for i in subsc:
        if i == 'livetable':
            subs.update({'all':LiveTable([area_det, temp_controller])})
        elif i == 'verify_write':
            subs.update({'stop':verify_files_saved})

    if scan.md['sp_type'] == 'ct':
        get_light_images(scan, parms['exposure'], area_det, subs, dryrun)
    elif scan.md['sp_type'] == 'tseries':
        collect_time_series(scan, parms['exposure'], parms['delay'], parms['num'], area_det, subs, dryrun)
    elif scan.md['sp_type'] == 'Tramp':
        collect_Temp_series(scan, parms['startingT'], parms['endingT'], parms['Tstep'], parms['exposure'], area_det, subs, dryrun)
    else:
        print('unrecognized scan type.  Please rerun with a different scan object')
        return

def _execute_scans(scan, auto_dark, auto_calibration, light_frame = True, dryrun = False, **kwargs):
    '''execute this scan'

    Parameters:
    -----------
    scan : xpdAcq.beamtime.Scan object
        object carries metadata of Scanplan and Sample object

    auto_dark : bool
        option of automated dark collection. Set to true to allow collect dark automatically during scans

    auto_calibration : bool
        option of loading calibration parameter from SrXplanar config file. If True, the most recent calibration file in xpdUser/config_base will be loaded

    light_frame : bool
        optional. Default is True and this allows program to open shutter before _unpack_and_run()

    dryrun : bool
        optional. Default is False. If option is set to True, scan won't be executed but corresponding metadata as if executing real scans will be printed
    '''
    if auto_dark:
        auto_dark_md_dict = _auto_dark_collection(scan)
        scan.md.update(auto_dark_md_dict)
    if auto_calibration:
        auto_load_calibration_dict = _auto_load_calibration_file()
        if auto_load_calibration_dict:
            scan.md.update(auto_load_calibration_dict)
    if light_frame and scan.sp.shutter:
        _open_shutter()
    _unpack_and_run(scan, dryrun, **kwargs)
    # always close a shutter after scan, if shutter is in control
    if scan.sp.shutter:
        _close_shutter()
    return

def _auto_dark_collection(scan):
    ''' function to cover automated dark collection logic '''
    light_cnt_time = scan.md['sp_params']['exposure']
    try:
        expire_time = scan.md['sp_dk_window']
    except KeyError:
        # protection, shouldn't happen
        warnings.warn('''It seems your ScanPlan object wasn't instantiated properly.
                        This may indicate a problem with the current version of the code."
                        Current scan will keep going but please notify the instrument scientist who can post a bug report''')
        expire_time = 0
    dark_field_uid = validate_dark(light_cnt_time, expire_time)
    if not dark_field_uid:
        print('''INFO: auto_dark didn't detect a valid dark, so is collecting a new dark frame.
See documentation at http://xpdacq.github.io for more information about controlling this behavior''')
        # create a count plan with the same light_cnt_time
        if scan.sp.shutter:
            auto_dark_scanplan = ScanPlan('auto_dark_scan',
                'ct',{'exposure':light_cnt_time})
        else:
            auto_dark_scanplan = ScanPlan('auto_dark_scan',
                'ct',{'exposure':light_cnt_time}, shutter=False)
        dark_field_uid = dark(scan.sa, auto_dark_scanplan)
    auto_dark_md_dict = {'sc_dk_field_uid': dark_field_uid}
    return auto_dark_md_dict

def _auto_load_calibration_file():
    ''' function to load the most recent calibration file in config_base directory

    Returns
    -------
    config_md_dict : dict
    dictionary contains calibration parameters computed by SrXplanar, file name and timestamp of the most recent calibration file. If no calibration file exits in xpdUser/config_base, returns None.
    '''
    config_dir = glbl.config_base
    f_list = [ f for f in os.listdir(config_dir) if f.endswith('cfg')]
    if not f_list:
        print('INFO: No calibration file found in config_base. Scan will still keep going on')
        return
    f_list_full_path = list(map(lambda f: os.path.join(config_dir, f), f_list)) # join elemnts in f_list with config_dir
    sorted_list = sorted(f_list_full_path, key=os.path.getmtime)
    config_in_use = sorted_list [-1]
    print('INFO: This scan will append calibration parameters recorded in {}'.format(os.path.basename(config_in_use)))
    config_timestamp = os.path.getmtime(config_in_use)
    config_time = datetime.datetime.fromtimestamp(config_timestamp).strftime('%Y%m%d-%H%M')
    config_dict = _parse_calibration_file(os.path.join(config_dir,config_in_use))
    config_md_dict = {'sc_calibration_parameters':config_dict, 'sc_calibration_file_name': os.path.basename(config_in_use), 'sc_calibration_file_timestamp':config_time}
    return config_md_dict

def prun(sample, scanplan, auto_dark = None, **kwargs):
    """ on this sample run this scanplan
    
    Sample, ScanPlan objects inside can be assigned in following way:
    
    1) bt.get(<object_index>), eg. prun(bt.get(2), bt.get(5))
    2) name of acquire object, eg. prun('my_experiment', 'ct1s')
    3) index to acquire object, eg. prun(2,5)
    
    All of above assigning methods can be used in a mix way.

    This scan will be labeled as prun in metadata.

    Parameters
    ----------
    sample : xpdAcq.beamtime.Sample object
        object carries metadata of Sample object

    scanplan : xpdAcq.beamtime.ScanPlan object
        object carries metadata of ScanPlan object

<<<<<<< HEAD
    auto_dark : bool
        option of automated dark collection. Default is True to allow collect dark automatically during scans
    """
=======
    auto_dark : 
        option of automated dark collection. Default is None so that dark frame will be collected automatically during scans
    
    **kwargs : dict
        dictionary that will be passed through to the run-engine metadata
    '''
>>>>>>> d856923b
    scan = Scan(sample, scanplan)
    scan.md.update({'sc_usermd':kwargs})
    scan.md.update({'sc_isprun':True})
    if auto_dark == None:
        auto_dark = glbl.auto_dark
    _execute_scans(scan, auto_dark, auto_calibration = True, light_frame = True, dryrun = False)
    return

def calibration(sample, scanplan, auto_dark = None, **kwargs):
<<<<<<< HEAD
    """ on this calibration sample (calibrant) run this scanplan

    Sample, ScanPlan objects inside can be assigned in following way:
    
    1) bt.get(<object_index>), eg. calibration(bt.get(2), bt.get(5))
    2) name of acquire object, eg. calibration('my_experiment', 'ct1s')
    3) index to acquire object, eg. calibration(2,5)
    
    All of above assigning methods can be used in a mix way.
=======
    ''' on this calibration sample (calibrant) run this scanplan
    
    This scan will be labeled as calibration in metadata.
>>>>>>> d856923b
    
    Parameters
    ----------
    sample : xpdAcq.beamtime.Sample object
        object carries metadata of Sample object

    scanplan : xpdAcq.beamtime.ScanPlan object
        object carries metadata of ScanPlan object

<<<<<<< HEAD
    auto_dark : bool
        option of automated dark collection. Default is True to allow collect dark automatically during scans
    """
=======
    auto_dark :
        option of automated dark collection. Default is None so that dark frame will be collected automatically during scans
    
    **kwargs : dict
        dictionary that will be passed through to the run-engine metadata
    '''
>>>>>>> d856923b
    scan = Scan(sample, scanplan)
    scan.md.update({'sc_usermd':kwargs})
    scan.md.update({'sc_iscalibration':True})
    # only auto_dark is exposed to user
    if auto_dark == None:
        auto_dark = glbl.auto_dark
    _execute_scans(scan, auto_dark, auto_calibration = False, light_frame = True, dryrun = False)
    return

def background(sample, scanplan, auto_dark = None, **kwargs):
    ''' on this background (usually is kepton tube) run this scanplan
        
    This scan will be labeled as background in metadata.

    Sample, ScanPlan objects inside can be assigned in following way:
    
    1) bt.get(<object_index>), eg. background(bt.get(2), bt.get(5))
    2) name of acquire object, eg. background('my_experiment', 'ct1s')
    3) index to acquire object, eg. background(2,5)
    
    All of above assigning methods can be used in a mix way.
    
    Parameters
    ----------
    sample : xpdAcq.beamtime.Sample object
        object carries metadata of Sample object

    scanplan : xpdAcq.beamtime.ScanPlan object
        object carries metadata of ScanPlan object

    auto_dark :
        option of automated dark collection. Default is None so that dark frame will be collected automatically during scans
    
    **kwargs : dict
        dictionary that will be passed through to the run-engine metadata
    '''
    scan = Scan(sample, scanplan)
    scan.md.update({'sc_usermd':kwargs})
    scan.md.update({'sc_isbackground':True})
    # only auto_dark is exposed to user
    if auto_dark == None:
        auto_dark = glbl.auto_dark
    _execute_scans(scan, auto_dark, auto_calibration = False, light_frame = True, dryrun = False)
    return

def setupscan(sample, scanplan, auto_dark = None, **kwargs):
<<<<<<< HEAD
    ''' on this sample run this scanplan as a setupscan
    
    Sample, ScanPlan objects inside can be assigned in following way:
    
    1) bt.get(<object_index>), eg. setupscan(bt.get(2), bt.get(5))
    2) name of acquire object, eg. setupscan('my_experiment', 'ct1s')
    3) index to acquire object, eg. setupscan(2,5)
    
    All of above assigning methods can be used in a mix way.
=======
    ''' on this sample run this scanplan as a setupscan.

    Setupscan is used to preliminarily examine your experimental setups. This scan will be labeled as setupscan in metadata.
>>>>>>> d856923b

    Parameters
    ----------
    sample : xpdAcq.beamtime.Sample object
        object carries metadata of Sample object

    scanplan : xpdAcq.beamtime.ScanPlan object
        object carries metadata of ScanPlan object
    
    auto_dark :
        option of automated dark collection. Default is None so that dark frame will be collected automatically during scans
    
    **kwargs : dict
        dictionary that will be passed through to the run-engine metadata
    '''
    scan = Scan(sample, scanplan)
    scan.md.update({'sc_usermd':kwargs})
    scan.md.update({'sc_issetupscan':True})
    # only auto_dark is exposed to user
    if auto_dark == None:
        auto_dark = glbl.auto_dark
    _execute_scans(scan, auto_dark, auto_calibration = False, light_frame = True, dryrun = False)
    return

def dark(sample, scanplan, **kwargs):
    '''on this sample, collect dark images
<<<<<<< HEAD

    Sample, ScanPlan objects inside can be assigned in following way:
    
    1) bt.get(<object_index>), eg. dark(bt.get(2), bt.get(5))
    2) name of acquire object, eg. dark('my_experiment', 'ct1s')
    3) index to acquire object, eg. dark(2,5)
    
    All of above assigning methods can be used in a mix way.
=======
    
    Usually user don't have to collect if you enable automated dark subtraction. However user can specifically collect it if you wish to.
>>>>>>> d856923b
    
    Parameters
    ----------
    sample : xpdAcq.beamtime.Sample object
        object carries metadata of Sample object

    scanplan : xpdAcq.beamtime.ScanPlan object
        object carries metadata of ScanPlan object

    **kwargs : dict
        dictionary that will be passed through to the run-engine metadata

    Returns
    -------
    dark_uid : str
        an unique id to label this dark scan
    '''
    scan = Scan(sample, scanplan)
    dark_uid = str(uuid.uuid4())
    scan.md.update({'sc_isdark': True})
    scan.md.update({'sc_dark_uid': dark_uid})
    scan.md.update({'sc_usermd': kwargs})
    # label arguments passed to _execute_scans explicitly for reference
    _execute_scans(scan, auto_dark = False, auto_calibration = False, light_frame = False, dryrun = False)
    dark_def = _generate_dark_def(scan, dark_uid)
    _yamify_dark(dark_def)
    return dark_uid

def dryrun(sample, scanplan, **kwargs):
    ''' on this sample run this scanplan in dryrun mode 
    
    with dryrun mode, only metadata will be printed. No real experimental apparatus will be triggered.

    Sample, ScanPlan objects inside can be assigned in following way:
    
    1) bt.get(<object_index>), eg. dryrun(bt.get(2), bt.get(5))
    2) name of acquire object, eg. dryrun('my_experiment', 'ct1s')
    3) index to acquire object, eg. dryrun(2,5)
    
    All of above assigning methods can be used in a mix way.
        
    Parameters
    ----------
    sample : xpdAcq.beamtime.Sample object
        object carries metadata of Sample object

    scanplan : xpdAcq.beamtime.ScanPlan object
        object carries metadata of ScanPlan object
    
    **kwargs : dict
        dictionary that will be passed through to the run-engine metadata
    '''
    scan = Scan(sample, scanplan)
    scan.md.update({'sc_usermd':kwargs})
    _execute_scans(scan, auto_dark = False, auto_calibration = False, light_frame = False, dryrun = True)
    return

def get_light_images(scan, exposure = 1.0, det=area_det, subs_dict={}, dryrun = False):
    '''the main xpdAcq function for getting an exposure with Count scan

    Parameters
    ----------
    scan : xpdacq.beamtime.Scan object
        an object carries all metadata of your experiment
    
    exposure : float
        optional. total exposure time in seconds.
    
    det : Ophyd object
        optional. the instance of the detector you are using. by default area_det defined when xpdacq is loaded.
    
    subs_dict : dict
        optional. dictionary specifies live feedback options during scans.
    
    dryrun : bool
        optional. option to specify if a real measurement will be running or not. Default is set to False.

    '''

    # setting up detector
    area_det.number_of_sets.put(1)
    area_det.cam.acquire_time.put(glbl.frame_acq_time)
    acq_time = area_det.cam.acquire_time.get()

    # compute number of frames and save metadata
    num_frame = int(exposure / acq_time)
    if num_frame == 0:
        num_frame = 1
    computed_exposure = num_frame*acq_time
    print('INFO: requested exposure time = ',exposure,' -> computed exposure time:',computed_exposure)
    scan.md.update({'sp_requested_exposure':exposure,'sp_computed_exposure':computed_exposure})
    scan.md.update({'sp_time_per_frame':acq_time,'sp_num_frames':num_frame})

    area_det.images_per_set.put(num_frame)
    md_dict = scan.md

    plan = Count([area_det])
    if dryrun:
        _get_light_image_dryrun(md_dict)
    else:    
        xpdRE(plan, subs_dict, **md_dict)
        if xpdRE.state == 'paused':
            _RE_state_wrapper(xpdRE)

def _get_light_image_dryrun(md_dict):
    acq_time = md_dict['sp_time_per_frame']
    num_frame = md_dict['sp_num_frames']
    print(' === dryrun mode ===')
    print('this will execute a single bluesky Count type scan')
    print('Sample metadata: Sample name = {}'.format(md_dict['sa_name'])) # enrich it later
    print('using the "pe1c" detector (Perkin-Elmer in continuous acquisition mode)')
    print('in the form of {} frames of {} s summed into a single event'.format(num_frame, acq_time))
    print('(i.e. accessible as a single tiff file)')
    print('')
    print('The metadata saved with the scan will be:')
    print(md_dict) # make it prettier later


def collect_Temp_series(scan, Tstart, Tstop, Tstep, exposure = 1.0, det= area_det, subs_dict={}, dryrun = False):
    '''the xpdAcq function for getting an temperature scan

    Parameters
    ----------
    scan : xpdacq.beamtime.Scan object
        an object carries all metadata of your experiment

    Tstart : float
        starting point of temperature ramp

    Tstop : float
        ending point of temperature ramp

    Tstep : float
        requested step size of temperature ramp

    exposure : float
        optional. total exposure time in seconds

    det : Ophyd object
        optional. the instance of the detector you are using. by default area_det defined when xpdacq is loaded.
    
    subs_dict : dict
        optional. dictionary specifies live feedback options during scans
    
    dryrun : bool
        optional. option to specify if a real measurement will be running or not. Default is set to False.
    '''
    area_det.number_of_sets.put(1)
    area_det.cam.acquire_time.put(glbl.frame_acq_time)
    acq_time = area_det.cam.acquire_time.get()

    # compute number of frames and save metadata
    num_frame = int(exposure / acq_time)
    if num_frame == 0: num_frame = 1
    computed_exposure = num_frame*acq_time
    print('INFO: requested exposure time = ',exposure,' -> computed exposure time:',computed_exposure)
    scan.md.update({'sp_requested_exposure':exposure,'sp_computed_exposure':computed_exposure})
    scan.md.update({'sp_time_per_frame':acq_time,'sp_num_frames':num_frame})

    Nsteps = _nstep(Tstart, Tstop, Tstep)[0] # computed steps
    computed_step_size = _nstep(Tstart, Tstop, Tstep)[1] # computed step size
    scan.md.update({'sp_startingT':Tstart,'sp_endingT':Tstop,'sp_requested_Tstep':Tstep})
    scan.md.update({'sp_Nsteps':Nsteps, 'sp_computed_Tstep':computed_step_size})

    area_det.images_per_set.put(num_frame)
    md_dict = scan.md
    
    plan = AbsScanPlan([area_det], temp_controller, Tstart, Tstop, Nsteps)
    if dryrun:
        _collect_Temp_series_dryrun(md_dict, Tstep, computed_step_size)
    else:
        xpdRE(plan,subs_dict, **md_dict)
        if xpdRE.state == 'paused':
            _RE_state_wrapper(xpdRE) 

def _collect_Temp_series_dryrun(md_dict, Tstep, computed_step_size):
    num_frame = md_dict['sp_num_frames']
    acq_time = md_dict['sp_time_per_frame']
    Tstart = md_dict['sp_startingT']
    Tstop = md_dict['sp_endingT']
    Tstep = md_dict['sp_requested_Tstep']
    Nsteps = md_dict['sp_Nsteps']
    print(' === dryrun mode ===')
    print('this will execute a temperature series scan with bluesky AbsScanPlan on temperature controller {}'.format(temp_controller.name))
    print('Sample metadata: Sample name = {}'.format(md_dict['sa_name'])) # enrich it later
    print('using the "pe1c" detector (Perkin-Elmer in continuous acquisition mode)')
    print('in the form of {} frames of {} s summed into a single event'.format(num_frame, acq_time))
    print('(i.e. accessible as a single tiff file)')
    print('')
    print('starting temperature is {} and ending temperature is {}'.format(Tstart, Tstop))
    print('requested step size is {} and computed step size is {}'.format(Tstep, computed_step_size))
    print('that will be summed into a single event (e.g. accessible as a single tiff file)')
    print('')
    print('The metadata saved with the scan will be:')
    print(md_dict) # make it pretty print later
    return md_dict

def _nstep(start, stop, step_size):
    ''' return (start, stop, nsteps)'''
    requested_nsteps = abs((start - stop) / step_size)

    computed_nsteps = int(requested_nsteps)+1 # round down for finer step size
    computed_step_list = np.linspace(start, stop, computed_nsteps)
    computed_step_size = computed_step_list[1]- computed_step_list[0]
    print('INFO: requested temperature step size = ',step_size,' -> computed temperature step size:',abs(computed_step_size))
    return (computed_nsteps, computed_step_size)

def collect_time_series(scan, exposure=1.0, delay=0., num=1, det= area_det, subs_dict={}, dryrun = False):
    '''the main xpdAcq function for getting a time series scan

    Parameters
    ----------
    scan : xpdacq.beamtime.Scan object
        an object carries all metadata of your experiment

    exposure : float
        optional. total exposure time in seconds

    delay : float
        delay between consecutive scans in seconds.  If less than exposure, the exposure time will be maintained and this time will be increased.

    num : int
        total number of scans wanted in this time series scan

    det : Ophyd object
        optional. the instance of the detector you are using. by default area_det defined when xpdacq is loaded.

    subs_dict : dict
        optional. dictionary specifies live feedback options during scans
    
    dryrun : bool
        optional. option to specify if a real measurement will be running or not. Default is set to False.
    '''
    # get a local copy of md to update
    md = dict(scan.md)
    area_det.cam.acquire_time.put(glbl.frame_acq_time)
    acq_time = area_det.cam.acquire_time.get()
    # compute how many frames to collect
    num_frame = max(int(exposure / acq_time), 1)
    computed_exposure = num_frame * acq_time
    num_sets = 1
    print('INFO: requested exposure time = {}s -> computed exposure time = {}s '.format(exposure,computed_exposure))
    real_delay = max(0, delay - computed_exposure)
    
    period = max(computed_exposure, real_delay + computed_exposure)
    print('INFO: requested delay = {}s  -> computed delay = {}s'.format(delay, real_delay))
    print('INFO: nominal period (neglecting readout overheads) of {} s'.format(period))

    # set how many frames to average
    area_det.images_per_set.put(num_frame)
    area_det.number_of_sets.put(num_sets)

    scan.md.update({'sp_requested_exposure': exposure,
               'sp_computed_exposure': computed_exposure,
               'sp_period': period})
    scan.md.update({'sp_time_per_frame': acq_time,
               'sp_num_frames': num_frame,
               'sp_number_of_sets': num_sets})

    md_dict = scan.md
    plan = Count([area_det], num=num, delay=real_delay)
    if dryrun:
        _collect_time_series_dryrun(md_dict, real_delay, delay, num)
    else:
        xpdRE(plan, subs_dict, **md_dict)
        if xpdRE.state == 'paused':
            _RE_state_wrapper(RE_obj)

def _collect_time_series_dryrun(md_dict, real_delay, delay, num):
    print(' === dryrun mode ===')
    num_frame = md_dict['sp_num_frames']
    acq_time = md_dict['sp_time_per_frame']
    period = md_dict['sp_period']
    #num_sets = md_dict['sp_number_of_sets']
    est_writeout_ohead = 2 # this might vary
    scan_length_s = period*num
    m, s = divmod(scan_length_s, 60)
    h, m = divmod(m, 60)
    scan_length = str("%d:%02d:%02d" % (h, m, s))
    est_real_scan_length_s = (period+est_writeout_ohead)*num
    m, s = divmod(est_real_scan_length_s, 60)
    h, m = divmod(m, 60)
    est_real_scan_length = str("%d:%02d:%02d" % (h, m, s))
    
    print('this will execute a series of {} bluesky Count type scans'.format(num))
    print('Sample metadata will be: Sample name = {}'.format(md_dict['sa_name'])) # enrich it later
    print('using the "pe1c" detector (Perkin-Elmer in continuous acquisition mode)')
    print('in the form of {} frames of {} s summed into a single event'.format(num_frame, acq_time))
    print('(i.e. accessible as a single tiff file)')
    print('')
    print('There will be a delay of {}s between scans (compared to the requested delay of {} s)'.format(real_delay, delay))
    print('This will result in a nominal period (neglecting readout overheads) of {} s'.format(period))
    print('Using an estimated write-out overhead of {}s'.format(est_writeout_ohead))
    print('Which results in a total scan time of {}s'.format(est_real_scan_length_s))
    print('Estimated total scan length = {}'.format(est_real_scan_length))
    print('Real outcomes may vary!')
    print('that will be summed into a single event (e.g. accessible as a single tiff file)')
    print('')
    print('The metadata saved with the scan will be:')
    print(md_dict)
    return md_dict

# FIXME - not finished yet
def _get_bluesky_run(mdo, plan, det = area_det, subs_dict={}, **kwargs):
    '''An xpdAcq function for executing a custom (user defined) bluesky plan

    Arguments:
      mdo - xpdacq.beamtime.Scan metadata object - generated by beamtime metadata setup sequence
      area_det - bluesky detector object - the instance of the detector you are using.
                   by default area_det defined when xpdacq is loaded
      exposure - float - exposure time in seconds

    Returns:
      nothing
    '''

    # setting up detector
    area_det = _get_obj(det)
#    area_det.number_of_sets.put(1)  # not sure about this one
    acq_time = area_det.cam.acquire_time.get()

    exp = Xposure(mdo)

    # compute number of frames and save metadata
    num_frame = int(exposure / acq_time)
    if num_frame == 0: num_frame = 1
    computed_exposure = num_frame*acq_time
    print('INFO: requested exposure time = ',exposure,' -> computed exposure time:',computed_exposure)
    exp.md.update({'xp_requested_exposure':exposure,'xp_computed_exposure':computed_exposure})
    exp.md.update({'xp_time_per_frame':acq_time,'xp_num_frames':num_frame})

    area_det.images_per_set.put(num_frame)
    md_dict = exp.md
    md_dict.update(kwargs)

    xpdRE(plan,subs_dict,**md_dict)

################# hold place ###########################
'''
def SPEC_Tseries_plan(detector, motor, start, stop, steps):
    yield Msg('open_run')
    for i in np.linspace(start, stop, steps):
        yield Msg('create')
        yield Msg('set', motor, i)
        yield Msg('read', motor)
        _open_shutter()
        yield Msg('trigger', detector)
        yield Msg('read', detector)
        _close_shutter()
        yield Msg('trigger', detector)
        yield Msg('read', detector)
        yield Msg('save')
    yield Msg('close_run')

def SPEC_Temp_series(mdo, Tstart, Tstop, Tstep, exposure = 1.0, det = area_det, subs_dict={}, **kwargs):
    Arguments:
      mdo - xpdacq.beamtime.Scan metadata object - generated by beamtime metadata setup sequence
      T_start - flot - start setpoint of Temperature ramp

      area_det - bluesky detector object - the instance of the detector you are using.
                   by default area_det defined when xpdacq is loaded
      exposure - float - exposure time in seconds

    Returns:
      nothing
    #temp_controller = _get_obj('cs700')

    # setting up detector
    area_det = _get_obj(det)
    area_det.number_of_sets.put(1)
    acq_time = area_det.cam.acquire_time.get()

    exp = Xposure(mdo)

    # compute number of frames and save metadata
    num_frame = int(exposure / acq_time)
    if num_frame == 0: num_frame = 1
    computed_exposure = num_frame*acq_time
    print('INFO: requested exposure time = ',exposure,' -> computed exposure time:',computed_exposure)
    exp.md.update({'xp_requested_exposure':exposure,'xp_computed_exposure':computed_exposure})
    exp.md.update({'xp_time_per_frame':acq_time,'xp_num_frames':num_frame})

    Nsteps = _nstep(Tstart, Tstop, Tstep) # computed steps
    exp.md.update({'sc_startingT':Tstart,'sc_endingT':Tstop,'sc_requested_Tstep':Tstep})
    exp.md.update({'sc_Nsteps':Nsteps})
    #print('INFO: requested temperature step = ',Tstep,' -> computed temperature step:', _Tstep)
    # information is taking care in _nstep
'''<|MERGE_RESOLUTION|>--- conflicted
+++ resolved
@@ -241,18 +241,9 @@
     scanplan : xpdAcq.beamtime.ScanPlan object
         object carries metadata of ScanPlan object
 
-<<<<<<< HEAD
     auto_dark : bool
         option of automated dark collection. Default is True to allow collect dark automatically during scans
     """
-=======
-    auto_dark : 
-        option of automated dark collection. Default is None so that dark frame will be collected automatically during scans
-    
-    **kwargs : dict
-        dictionary that will be passed through to the run-engine metadata
-    '''
->>>>>>> d856923b
     scan = Scan(sample, scanplan)
     scan.md.update({'sc_usermd':kwargs})
     scan.md.update({'sc_isprun':True})
@@ -262,7 +253,7 @@
     return
 
 def calibration(sample, scanplan, auto_dark = None, **kwargs):
-<<<<<<< HEAD
+
     """ on this calibration sample (calibrant) run this scanplan
 
     Sample, ScanPlan objects inside can be assigned in following way:
@@ -272,11 +263,6 @@
     3) index to acquire object, eg. calibration(2,5)
     
     All of above assigning methods can be used in a mix way.
-=======
-    ''' on this calibration sample (calibrant) run this scanplan
-    
-    This scan will be labeled as calibration in metadata.
->>>>>>> d856923b
     
     Parameters
     ----------
@@ -286,18 +272,9 @@
     scanplan : xpdAcq.beamtime.ScanPlan object
         object carries metadata of ScanPlan object
 
-<<<<<<< HEAD
     auto_dark : bool
         option of automated dark collection. Default is True to allow collect dark automatically during scans
     """
-=======
-    auto_dark :
-        option of automated dark collection. Default is None so that dark frame will be collected automatically during scans
-    
-    **kwargs : dict
-        dictionary that will be passed through to the run-engine metadata
-    '''
->>>>>>> d856923b
     scan = Scan(sample, scanplan)
     scan.md.update({'sc_usermd':kwargs})
     scan.md.update({'sc_iscalibration':True})
@@ -344,7 +321,6 @@
     return
 
 def setupscan(sample, scanplan, auto_dark = None, **kwargs):
-<<<<<<< HEAD
     ''' on this sample run this scanplan as a setupscan
     
     Sample, ScanPlan objects inside can be assigned in following way:
@@ -354,12 +330,7 @@
     3) index to acquire object, eg. setupscan(2,5)
     
     All of above assigning methods can be used in a mix way.
-=======
-    ''' on this sample run this scanplan as a setupscan.
-
-    Setupscan is used to preliminarily examine your experimental setups. This scan will be labeled as setupscan in metadata.
->>>>>>> d856923b
-
+    
     Parameters
     ----------
     sample : xpdAcq.beamtime.Sample object
@@ -384,9 +355,9 @@
     return
 
 def dark(sample, scanplan, **kwargs):
-    '''on this sample, collect dark images
-<<<<<<< HEAD
-
+    '''on this sample, collect dark images. 
+    
+    Usually user don't have to collect if you enable automated dark subtraction. However user can specifically collect it if you wish to.
     Sample, ScanPlan objects inside can be assigned in following way:
     
     1) bt.get(<object_index>), eg. dark(bt.get(2), bt.get(5))
@@ -394,10 +365,6 @@
     3) index to acquire object, eg. dark(2,5)
     
     All of above assigning methods can be used in a mix way.
-=======
-    
-    Usually user don't have to collect if you enable automated dark subtraction. However user can specifically collect it if you wish to.
->>>>>>> d856923b
     
     Parameters
     ----------
