--- conflicted
+++ resolved
@@ -23,18 +23,8 @@
 import sys
 import uuid
 from configparser import ConfigParser
-<<<<<<< HEAD
-
 from xpdacq.utils import _graceful_exit
 from xpdacq.glbl import glbl
-=======
-from xpdacq.utils import _graceful_exit
-from xpdacq.glbl import glbl
-#from xpdacq.glbl import AREA_DET as area_det
-#from xpdacq.glbl import TEMP_CONTROLLER as temp_controller
-#from xpdacq.glbl import VERIFY_WRITE as verify_files_saved
-#from xpdacq.glbl import LIVETABLE as LiveTable
->>>>>>> e8cc8318
 from xpdacq.beamtime import Union, Xposure, ScanPlan
 from xpdacq.control import _close_shutter, _open_shutter
 
