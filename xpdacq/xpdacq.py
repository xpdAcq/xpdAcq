#!/usr/bin/env python
##############################################################################
#
# xpdacq            by Billinge Group
#                   Simon J. L. Billinge sb2896@columbia.edu
#                   (c) 2016 trustees of Columbia University in the City of
#                        New York.
#                   All rights reserved
#
# File coded by:    Timothy Liu, Simon Billinge, Tom Caswell
#
# See AUTHORS.txt for a list of people who contributed.
# See LICENSE.txt for license information.
#
#
##############################################################################
import os
import yaml
import time
import datetime
import numpy as np
import copy
import sys

from bluesky.plans import Count
from bluesky import Msg
from bluesky.plans import AbsScanPlan

from xpdacq.utils import _graceful_exit
from xpdacq.glbl import glbl
from xpdacq.glbl import AREA_DET as area_det
from xpdacq.glbl import TEMP_CONTROLLER as temp_controller
from xpdacq.glbl import VERIFY_WRITE as verify_files_saved
from xpdacq.glbl import LIVETABLE as LiveTable
from xpdacq.glbl import xpdRE
from xpdacq.beamtime import Union, Xposure
from xpdacq.control import _close_shutter, _open_shutter

print('Before you start, make sure the area detector IOC is in "Acquire mode"')


#expo_threshold = 60 # in seconds Deprecated!

def dryrun(sample,scan,**kwargs):
    '''same as run but scans are not executed.
    
    for testing.
    currently supported scans are "ct","tseries","Tramp" 
    where "ct"=count, "tseries=time series (series of counts)",
    and "Tramp"=Temperature ramp.

    '''
    cmdo = Union(sample,scan)
    #area_det = _get_obj('pe1c')
    parms = scan.md['sc_params']
    subs={}
    if 'subs' in parms: subsc = parms['subs']
    for i in subsc:
        if i == 'livetable':
            subs.update({'all':LiveTable([area_det, temp_controller])})
        elif i == 'verify_write':
            subs.update({'stop':verify_files_saved})
   
    if scan.scan == 'ct':
       get_light_images_dryrun(cmdo,parms['exposure'],area_det, parms['subs'],**kwargs)
    elif scan.scan == 'tseries':
       collect_time_series_dryrun(scan,parms[0],area_det, **kwargs)
    elif scan.scan == 'Tramp':
        pass
    else:
       print('unrecognized scan type.  Please rerun with a different scan object')
       return
    
def _unpack_and_run(sample,scan,**kwargs):
    # check to see if wavelength has been set
    if not sample.md['bt_wavelength']:
        sys.exit(_graceful_exit('Please have the instrument scientist set the wavelength value before proceeding.'))
    cmdo = Union(sample,scan)
    #area_det = _get_obj('pe1c')
    parms = scan.md['sc_params']
    subs={}
    if 'subs' in parms: subsc = parms['subs']
    for i in subsc:
        if i == 'livetable':
            subs.update({'all':LiveTable([area_det, temp_controller])})
        elif i == 'verify_write':
            subs.update({'stop':verify_files_saved})

    if scan.scan == 'ct':
        get_light_images(cmdo,parms['exposure'], area_det, subs,**kwargs)
    elif scan.scan == 'tseries':
        collect_time_series(cmdo,parms['exposure'], parms['delay'], parms['num'], area_det, subs, **kwargs)
    elif scan.scan == 'Tramp':
        collect_Temp_series(cmdo, parms['startingT'], parms['endingT'],parms['requested_Tstep'], parms['exposure'], area_det, subs, **kwargs)
    else:
        print('unrecognized scan type.  Please rerun with a different scan object')
        return

#### dark subtration code block ####
def _read_dark_yaml():
    dark_yaml_name = glbl.dk_yaml
    with open(dark_yaml_name, 'r') as f:
        dark_scan_list = yaml.load(f)
    return dark_scan_list 

def validate_dark(light_cnt_time, expire_time, dark_scan_list = None):
    ''' find the uid of appropriate dark inside dark_base
    
        Parameters
        ----------
        light_cnt_time : float
            exposure time of light image, expressed in seconds
        expire_time : float
            expire time of dark images, expressed in minute
        dark_scan_list : list, optional
            a list of dark dictionaries
        Returns
        -------
        dark_field_uid : str
            uid to qualified dark frame
    '''
    #if not dark_scan_list: dark_scan_list= _read_dark_yaml()
    if len(dark_scan_list) > 0:
        test_list = copy.copy(dark_scan_list)
        while time.time() - test_list[-1][2] < expire_time*60.:
            test = test_list.pop()
            if abs(test[1]-light_cnt_time) < 0.9*glbl.frame_acq_time: 
                return test[0] 
            elif len(test_list) == 0:
                return  None # scan list there but no good dark found
    else:
        return None # nothing in dark_scan_list. collect a dark

def prun(sample,scanplan,**kwargs):
    '''on this 'sample' run this 'scanplan'
        
    Arguments:
    sample - sample metadata object
    scanplan - scanplan metadata object
    **kwargs - dictionary that will be passed through to the run-engine metadata
    '''
<<<<<<< HEAD
    if scanplan.shutter: _open_shutter()
    scanplan.md.update({'xp_isprun':True})
    light_cnt_time = scanplan.md['sc_params']['exposure']
    expire_time = glbl.dk_window
    dark_field_uid = validate_dark(light_cnt_time, expire_time)
    if not dark_field_uid: dark_field_uid = dark(sample, scanplan, **kwargs)
    scanplan.md['sc_params'].update({'dk_field_uid': dark_field_uid})
    scanplan.md['sc_params'].update({'dk_window':expire_time})
    _unpack_and_run(sample,scanplan,**kwargs)
    if scanplan.shutter: _close_shutter()
=======
    scan.md.update({'xp_isprun':True})
    light_cnt_time = scan.md['sc_params']['exposure']
    expire_time = glbl.dk_window
    dark_field_uid = validate_dark(light_cnt_time, expire_time)
    if not dark_field_uid: dark_field_uid = dark(sample, scan, **kwargs)
    if scan.shutter: _open_shutter()
    scan.md['sc_params'].update({'dk_field_uid': dark_field_uid})
    scan.md['sc_params'].update({'dk_window':expire_time})
    _unpack_and_run(sample,scan,**kwargs)
    if scan.shutter: _close_shutter()
>>>>>>> 6ccf0bf1

def dark(sample,scan,**kwargs):
    '''on this 'scan' get dark images
    
    Arguments:
    sample - sample metadata object
    scan - scan metadata object
    **kwargs - dictionary that will be passed through to the run-engine metadata
    '''
    dark_uid = str(uuid.uuid1())
    dark_exposure = scan.md['sc_params']['exposure']
    _close_shutter()
    scan.md.update({'xp_isdark':True})
    _unpack_and_run(sample,scan,**kwargs)
    dark_time = time.time() # get timestamp by the end of dark_scan 
    dark_def = (dark_uid, dark_exposure, dark_time)
    _yamify_dark(dark_def) 
    _close_shutter()
    return dark_uid
    
def _yamify_dark(dark_def):
    dark_yaml_name = glbl.dk_yaml
    with open(dark_yaml_name, 'r') as f:
        dark_list = yaml.load(f)
    dark_list.append(dark_def)
    with open(dark_yaml_name, 'w') as f:
        yaml.dump(dark_list, f)

def setupscan(sample,scan,**kwargs):
    '''used for setup scans NOT production scans
     
    Scans run this way will get tagged with "setup_scan=True".  They
    will be saved for later retrieval but will be harder to search for
    in the database.
    Use prun() for production scans

    Arguments:
    sample - sample metadata object
    scan - scan metadata object
    **kwargs - dictionary that will be passed through to the run-engine metadata
    '''
    if scan.shutter: _open_shutter()
    scan.md.update({'xp_isprun':False})
    _unpack_and_run(sample,scan,**kwargs)
    #parms = scan.sc_params
    if scan.shutter: _close_shutter()

def get_light_images(mdo, exposure = 1.0, det=area_det, subs_dict={}, **kwargs):
    '''the main xpdAcq function for getting an exposure
    
    Arguments:
      mdo - xpdacq.beamtime.Scan metadata object - generated by beamtime metadata setup sequence
      area_det - bluesky detector object - the instance of the detector you are using. 
                   by default area_det defined when xpdacq is loaded
      exposure - float - exposure time in seconds

    Returns:
      nothing
    '''   
    
    # setting up detector
    #area_det = _get_obj(det)
    area_det.number_of_sets.put(1)
    area_det.cam.acquire_time.put(glbl.frame_acq_time)
    acq_time = area_det.cam.acquire_time.get()

    exp = Xposure(mdo)
    
    # compute number of frames and save metadata
    num_frame = int(exposure / acq_time)
    if num_frame == 0: num_frame = 1
    computed_exposure = num_frame*acq_time
    print('INFO: requested exposure time = ',exposure,' -> computed exposure time:',computed_exposure)
    exp.md.update({'xp_requested_exposure':exposure,'xp_computed_exposure':computed_exposure}) 
    exp.md.update({'xp_time_per_frame':acq_time,'xp_num_frames':num_frame})
    
    area_det.images_per_set.put(num_frame)
    md_dict = exp.md
    md_dict.update(kwargs)
    
    plan = Count([area_det])
    xpdRE(plan,subs_dict,**md_dict)

    print('End of get_light_image...')


def collect_Temp_series(mdo, Tstart, Tstop, Tstep, exposure = 1.0, det= area_det, subs_dict={}, **kwargs):
    '''the main xpdAcq function for getting a temperature series
    
    Arguments:
      mdo - xpdacq.beamtime.Scan metadata object - generated by beamtime metadata setup sequence
      T_start - flot - start setpoint of Temperature ramp
      
      area_det - bluesky detector object - the instance of the detector you are using. 
                   by default area_det defined when xpdacq is loaded
      exposure - float - exposure time in seconds

    Returns:
      nothing
    '''   
    #temp_controller = _get_obj('cs700')
    
    # setting up detector
    #area_det = _get_obj(det)
    area_det.number_of_sets.put(1)
    area_det.cam.acquire_time.put(glbl.frame_acq_time)
    acq_time = area_det.cam.acquire_time.get()

    exp = Xposure(mdo)
    
    # compute number of frames and save metadata
    num_frame = int(exposure / acq_time)
    if num_frame == 0: num_frame = 1
    computed_exposure = num_frame*acq_time
    print('INFO: requested exposure time = ',exposure,' -> computed exposure time:',computed_exposure)
    exp.md.update({'xp_requested_exposure':exposure,'xp_computed_exposure':computed_exposure}) 
    exp.md.update({'xp_time_per_frame':acq_time,'xp_num_frames':num_frame})
    
    Nsteps = _nstep(Tstart, Tstop, Tstep) # computed steps
    exp.md.update({'sc_startingT':Tstart,'sc_endingT':Tstop,'sc_requested_Tstep':Tstep}) 
    exp.md.update({'sc_Nsteps':Nsteps}) 
    #print('INFO: requested temperature step = ',Tstep,' -> computed temperature step:', _Tstep)
    # information is taking care in _nstep

    area_det.images_per_set.put(num_frame)
    md_dict = exp.md
    md_dict.update(kwargs)
        
    plan = AbsScanPlan([area_det], temp_controller, Tstart, Tstop, Nsteps)
    xpdRE(plan,subs_dict, **md_dict)

    print('End of collect_Temp_scans....')

def _nstep(start, stop, step_size):
    ''' return (start, stop, nsteps)'''
    requested_nsteps = abs((start - stop) / step_size)
    
    computed_nsteps = int(requested_nsteps)+1 # round down for finer step size
    computed_step_list = np.linspace(start, stop, computed_nsteps)
    computed_step_size = computed_step_list[1]- computed_step_list[0]
    print('INFO: requested temperature step size = ',step_size,' -> computed temperature step size:',abs(computed_step_size))
    return computed_nsteps

def collect_time_series(mdo, exposure=1.0, delay=0., num=1, det= area_det, subs_dict={}, **kwargs):
    """Collect a time series

    Any extra keywords are passed through to RE() as metadata

    Parameters
    ----------
    mdo : XPD
        Object to carry around the metadata
    num : int
        The number of points in the time series

    delay : float
        Time between starts of time points in [s].  If less than exposure, the
        exposure time will be maintained and this time will be increased.

    exposure : float, optional
        Total integration time per data point in [s]
    """
   
    # arrange md object
    exp = Xposure(mdo)
    #md_dict = exp.md
    #md_dict.update(kwargs)

    # get a local copy of md to update
    md = dict(exp.md)

    # grab the area detector
    #area_det = _get_obj(det)
    area_det.cam.acquire_time.put(glbl.frame_acq_time)
    acq_time = area_det.cam.acquire_time.get()

    # compute how many frames to collect
    num_frame = max(int(exposure / acq_time), 1)
    computed_exposure = num_frame * acq_time
    num_sets = 1
    
        
    real_delay = max(0, delay - computed_exposure)
    period = max(computed_exposure, real_delay + computed_exposure)
    # set how many frames to average
    area_det.images_per_set.put(num_frame)
    area_det.number_of_sets.put(num_sets)

    md.update({'requested_exposure': exposure,
               'computed_exposure': computed_exposure,
               'period': period})
    md.update({'time_per_frame': acq_time,
               'num_frames': num_frame,
               'number_of_sets': num_sets})
    md.update(kwargs)
    plan = Count([area_det], num=num, delay=real_delay)
    xpdRE(plan, subs_dict, **md)

    print('End of time series scan ....')


######## temporarily solution to user's unstoppable desire to SPEC-like behavior.... #########

def SPEC_Tseries_plan(detector, motor, start, stop, steps):
    yield Msg('open_run')
    for i in np.linspace(start, stop, steps):
        yield Msg('create')
        yield Msg('set', motor, i)
        yield Msg('read', motor)
        _open_shutter()
        yield Msg('trigger', detector)
        yield Msg('read', detector)
        _close_shutter()
        yield Msg('trigger', detector)
        yield Msg('read', detector)
        yield Msg('save')
    yield Msg('close_run')

def SPEC_Temp_series(mdo, Tstart, Tstop, Tstep, exposure = 1.0, det = area_det, subs_dict={}, **kwargs):
    '''the main xpdAcq function for getting an exposure
    
    Arguments:
      mdo - xpdacq.beamtime.Scan metadata object - generated by beamtime metadata setup sequence
      T_start - flot - start setpoint of Temperature ramp
      
      area_det - bluesky detector object - the instance of the detector you are using. 
                   by default area_det defined when xpdacq is loaded
      exposure - float - exposure time in seconds

    Returns:
      nothing
    '''   
    #temp_controller = _get_obj('cs700')
    
    # setting up detector
    area_det = _get_obj(det)
    area_det.number_of_sets.put(1)
    acq_time = area_det.cam.acquire_time.get()

    exp = Xposure(mdo)
    
    # compute number of frames and save metadata
    num_frame = int(exposure / acq_time)
    if num_frame == 0: num_frame = 1
    computed_exposure = num_frame*acq_time
    print('INFO: requested exposure time = ',exposure,' -> computed exposure time:',computed_exposure)
    exp.md.update({'xp_requested_exposure':exposure,'xp_computed_exposure':computed_exposure}) 
    exp.md.update({'xp_time_per_frame':acq_time,'xp_num_frames':num_frame})
    
    Nsteps = _nstep(Tstart, Tstop, Tstep) # computed steps
    exp.md.update({'sc_startingT':Tstart,'sc_endingT':Tstop,'sc_requested_Tstep':Tstep}) 
    exp.md.update({'sc_Nsteps':Nsteps}) 
    #print('INFO: requested temperature step = ',Tstep,' -> computed temperature step:', _Tstep)
    # information is taking care in _nstep

    area_det.images_per_set.put(num_frame)
    md_dict = exp.md
    md_dict.update(kwargs)
        
    plan = SPEC_Tseries_plan([area_det], temp_controller, Tstart, Tstop, Nsteps)
    xpdRE(plan,subs_dict, **md_dict)

    print('End of SPEC_Temp_scans....')
   
########################################################################################################

def get_bluesky_run(mdo, plan, det = area_det, subs_dict={}, **kwargs):
    '''An xpdAcq function for executing a custom (user defined) bluesky plan
    
    Arguments:
      mdo - xpdacq.beamtime.Scan metadata object - generated by beamtime metadata setup sequence
      area_det - bluesky detector object - the instance of the detector you are using. 
                   by default area_det defined when xpdacq is loaded
      exposure - float - exposure time in seconds

    Returns:
      nothing
    '''   
    
    # setting up detector
    area_det = _get_obj(det)
#    area_det.number_of_sets.put(1)  # not sure about this one
    acq_time = area_det.cam.acquire_time.get()

    exp = Xposure(mdo)
    
    # compute number of frames and save metadata
    num_frame = int(exposure / acq_time)
    if num_frame == 0: num_frame = 1
    computed_exposure = num_frame*acq_time
    print('INFO: requested exposure time = ',exposure,' -> computed exposure time:',computed_exposure)
    exp.md.update({'xp_requested_exposure':exposure,'xp_computed_exposure':computed_exposure}) 
    exp.md.update({'xp_time_per_frame':acq_time,'xp_num_frames':num_frame})
    
    area_det.images_per_set.put(num_frame)
    md_dict = exp.md
    md_dict.update(kwargs)

    xpdRE(plan,subs_dict,**md_dict)



##########################################################
#    Dry Run thingys
######################################################
def get_light_images_dryrun(mdo, exposure = 1.0, det= area_det, subs_dict={}, **kwargs):
    '''the main xpdAcq function for getting an exposure
    
    Arguments:
      mdo - xpdacq.beamtime.Scan metadata object - generated by beamtime metadata setup sequence
      area_det - bluesky detector object - the instance of the detector you are using. 
                   by default area_det defined when xpdacq is loaded
      exposure - float - exposure time in seconds

    Returns:
      nothing
    ''' 
    
    # default setting for pe1c
#    area_det = _get_obj('pe1c')
#    area_det.number_of_sets.put(1)

    exp = Xposure(mdo)
#    acq_time = area_det.cam.acquire_time.get()
    acq_time = 0.1
    
    # compute number of frames and save metadata
    num_frame = int(exposure/acq_time )
    if num_frame == 0: num_frame = 1
    computed_exposure = num_frame*acq_time
    exp.md.update({'xp_requested_exposure':exposure,'xp_computed_exposure':computed_exposure}) 
    exp.md.update({'xp_time_per_frame':acq_time,'xp_num_frames':num_frame})
    
#    area_det.image_per_set.put(num_frame)
    md_dict = exp.md
    md_dict.update(kwargs)

    print('this will execute a single bluesky Count type scan')
    print('Sample: '+str(md_dict['sa_name']))
    print('[FIXME] more sample info here')
    print('using the "pe1c" detector (Perkin-Elmer in continuous acquisition mode)')
    print('The requested exposure time = ',exposure,' -> computed exposure time:',computed_exposure)
    print('in the form of '+str(num_frame)+' frames of '+str(acq_time)+' s summed into a single event')
    print('(i.e. accessible as a single tiff file)')
    print('')  
    print('The metadata saved with the scan will be:')
    print(md_dict)
    
def collect_time_series_dryrun(metadata_object, num, exposure=1.0, delay=0.,  **kwargs):
    """Collect a time series

    Any extra keywords are passed through to RE() as metadata

    Parameters
    ----------
    metadata_object : XPD
        Object to carry around the metadata
    num : int
        The number of points in the time series

    delay : float
        Time between starts of time points in [s].  If less than exposure, the
        exposure time will be maintained and this time will be increased.

    exposure : float, optional
        Total integration time per data point in [s]
    """
    # get a local copy of md to update
    md = dict(metadata_object.md)

    # grab the area detector
    #area_det = _get_obj('pe1c')

    acq_time = area_det.cam.acquire_time.get()

    # compute how many frames to collect
    num_frame = max(int(exposure / acq_time), 1)
    computed_exposure = num_frame * acq_time
    num_sets = 1

    est_writeout_ohead = 1.0
    real_delay = max(0, delay - computed_exposure)
    period = max(computed_exposure, real_delay + computed_exposure)
    # set how many frames to average
    area_det.image_per_set.put(num_frame)
    area_det.number_of_sets.put(num_sets)
    scan_length_s = period*num_sets
    m, s = divmod(scan_length_s, 60)
    h, m = divmod(m, 60)
    scan_length = str("%d:%02d:%02d" % (h, m, s))
    est_real_scan_length_s = (period+est_writeout_ohead)*num_sets
    m, s = divmod(est_real_scan_length_s, 60)
    h, m = divmod(m, 60)
    est_real_scan_length = str("%d:%02d:%02d" % (h, m, s))

    md.update({'requested_exposure': exposure,
               'computed_exposure': computed_exposure,
               'period': period})
    md.update({'time_per_frame': acq_time,
               'num_frames': num_frame,
               'number_of_sets': num_sets})
    md.update(kwargs)

    
    print('this will execute a series of'+str(num)+' bluesky Count type scans')
    print('Sample: '+md['sa_name'])
    print('[FIXME] more sample info here')
    print('using the "pe1c" detector (Perkin-Elmer in continuous acquisition mode)')
    print('The requested exposure time = ',exposure,' -> computed exposure time:',computed_exposure)
    print('in the form of '+str(num_frame)+' frames of '+str(acq_time)+' s summed into a single event')
    print('(i.e. accessible as a single tiff file)')
    print('')
    print('There will be a delay of '+str(real_delay)+' (compared to the requested delay of '+str(delay)+') s')
    print('This will result in a nominal period (neglecting readout overheads) of '+str(period)+' s')
    print('Which results in a total scan time of '+str(scan_length))
    print('Using an estimated write-out overhead of '+str(est_writeout_ohead)+' this gives and estimated total scan length of '+str(est_real_scan_length))
    print('Real outcomes may vary!')
    print('that will be summed into a single event (e.g. accessible as a single tiff file)')
    print('')
    print('The metadata saved with the scan will be:')
    print(md_dict)

#    plan = Count([area_det], num=num, delay=real_delay)
#    return gs.RE(plan, **md)

################# private module ###########################
"""
def _bluesky_global_state():
    '''Import and return the global state from bluesky.'''

    from bluesky.standard_config import gs
    return gs
    
def _bluesky_metadata_store():
    '''Return the dictionary of bluesky global metadata.'''

    gs = _bluesky_global_state()
    return gs.RE.md

def _bluesky_RE():
    import bluesky
    from bluesky.run_engine import RunEngine
    from bluesky.register_mds import register_mds
    #from bluesky.run_engine import DocumentNames
    RE = RunEngine()
    register_mds(RE)
    return RE

RE = _bluesky_RE()
gs = _bluesky_global_state()

old_validator = RE.md_validator
def ensure_sc_uid(md):
    old_validator(md)
    if 'sc_uid' not in md:
        raise ValueError("scan metadata needed to run scan.  Please create a scan metadata object and rerun.")
RE.md_validator = ensure_sc_uid
"""

##############################################################
'''
def _xpd_plan_1(num_saturation, num_unsaturation, det=None):
    's' type-1 plan: change image_per_set on the fly with Count
    
    Parameters:
    -----------
        num_img : int
            num of images you gonna take, last one is fractional
        
        time_dec : flot
    ''s'
    from bluesky import Msg
    from xpdacq.control import _get_obj
    
    if not det:
        _det = _get_obj('pe1c')

    num_threshold = int(expo_threshold / frame_rate)
    print('Overflow...')
    print('num of threshold = %i ' % num_threshold)

    yield Msg('open_run')
    yield Msg('stage', _det)
    _det.number_of_sets.put(1)
    _det.images_per_set.put(num_threshold)
    for i in range(num_saturation+1):
        yield Msg('create')
        yield Msg('trigger', _det)
        yield Msg('read', _det)
        yield Msg('save')
    
    _det.images_per_set.put(num_unsaturation)
    yield Msg('create')
    yield Msg('trigger', _det)
    yield Msg('read', _det)
    yield Msg('save')
    yield Msg('unstage', _det)
    yield Msg('close_run')


# reproduce QXRD workflow. Do dark and light scan with the same amount of time so that we can subtract it
# can be modified if we have better understanding on dark current on area detector    
   
    
def QXRD_plan():
    print('Collecting dark frames....')
    _close_shutter()
    yield from count_plan
    print('Collecting light frames....')
    _open_shutter()
    yield from count_plan

        
    # hook to visualize data
    # FIXME - make sure to plot dark corrected image
    plot_scan(db[-1])

'''<|MERGE_RESOLUTION|>--- conflicted
+++ resolved
@@ -139,7 +139,6 @@
     scanplan - scanplan metadata object
     **kwargs - dictionary that will be passed through to the run-engine metadata
     '''
-<<<<<<< HEAD
     if scanplan.shutter: _open_shutter()
     scanplan.md.update({'xp_isprun':True})
     light_cnt_time = scanplan.md['sc_params']['exposure']
@@ -148,20 +147,10 @@
     if not dark_field_uid: dark_field_uid = dark(sample, scanplan, **kwargs)
     scanplan.md['sc_params'].update({'dk_field_uid': dark_field_uid})
     scanplan.md['sc_params'].update({'dk_window':expire_time})
+    if scan.shutter: _open_shutter()
     _unpack_and_run(sample,scanplan,**kwargs)
     if scanplan.shutter: _close_shutter()
-=======
-    scan.md.update({'xp_isprun':True})
-    light_cnt_time = scan.md['sc_params']['exposure']
-    expire_time = glbl.dk_window
-    dark_field_uid = validate_dark(light_cnt_time, expire_time)
-    if not dark_field_uid: dark_field_uid = dark(sample, scan, **kwargs)
-    if scan.shutter: _open_shutter()
-    scan.md['sc_params'].update({'dk_field_uid': dark_field_uid})
-    scan.md['sc_params'].update({'dk_window':expire_time})
-    _unpack_and_run(sample,scan,**kwargs)
-    if scan.shutter: _close_shutter()
->>>>>>> 6ccf0bf1
+
 
 def dark(sample,scan,**kwargs):
     '''on this 'scan' get dark images
