#!/usr/bin/env python
##############################################################################
#
# xpdacq            by Billinge Group
#                   Simon J. L. Billinge sb2896@columbia.edu
#                   (c) 2016 trustees of Columbia University in the City of
#                        New York.
#                   All rights reserved
#
# File coded by:    Timothy Liu, Simon Billinge, Tom Caswell
#
# See AUTHORS.txt for a list of people who contributed.
# See LICENSE.txt for license information.
#
#
##############################################################################
import os
import yaml
import time
import datetime
import numpy as np
import copy
import sys
import uuid
import warnings
from configparser import ConfigParser
from xpdacq.utils import _graceful_exit, _RE_state_wrapper
from xpdacq.glbl import glbl
from xpdacq.beamtime import ScanPlan, Scan
from xpdacq.control import _close_shutter, _open_shutter

print('Before you start, make sure the area detector IOC is in "Acquire mode"')

# top definition for minial impacts on the code. Can be changed later
Msg = glbl.Msg
xpdRE = glbl.xpdRE
Count = glbl.Count
AbsScanPlan = glbl.AbsScanPlan
area_det = glbl.area_det
LiveTable = glbl.LiveTable
temp_controller = glbl.temp_controller

def _read_dark_yaml():
    dark_yaml_name = glbl.dk_yaml
    try:
        with open(dark_yaml_name, 'r') as f:
            dark_scan_list = yaml.load(f)
        return dark_scan_list
    except FileNotFoundError:
        sys.exit(_graceful_exit('''It seems you haven't initiated your beamtime.
                Please run _start_beamtime(<your SAF number>) or contact beamline scientist'''))

def _yamify_dark(dark_def):
    dark_yaml_name = glbl.dk_yaml
    with open(dark_yaml_name, 'r') as f:
        dark_list = yaml.load(f)
    dark_list.append(dark_def)
    with open(dark_yaml_name, 'w') as f:
        yaml.dump(dark_list, f)

def _validate_dark(light_cnt_time, expire_time, dark_scan_list = None):
    ''' find appropriate dark frame uid stored in dark_scan_list

    Parameters
    ----------
    light_cnt_time : float
        exposure time of light image, expressed in seconds
    expire_time : float
        expire time of dark images, expressed in minute
    dark_scan_list : list, optional
        a list of dark dictionaries
    Returns
    -------
    dark_field_uid : str
        uid to qualified dark frame
    '''
    if not dark_scan_list:
        dark_scan_list = _read_dark_yaml()
    if len(dark_scan_list) > 0:
        test_list = copy.copy(dark_scan_list)
        while time.time() - test_list[-1][2] < expire_time*60.:
            test = test_list.pop()
            if abs(test[1]-light_cnt_time) < 0.9*glbl.frame_acq_time:
                return test[0]
            elif len(test_list) == 0:
                return  None # scan list is there but no good dark found
    else:
        return None # nothing in dark_scan_list. collect a dark

def _generate_dark_def(scan, dark_uid):
    ''' function to generate and yamify dark_def '''
    dark_exposure = scan.md['sp_params']['exposure']
    dark_time = time.time()
    dark_def = (dark_uid, dark_exposure, dark_time)
    return dark_def

def _parse_calibration_file(config_file_name):
    ''' helper function to parse calibration file '''
    calibration_parser = ConfigParser()
    calibration_parser.read(config_file_name)
    sections = calibration_parser.sections()
    config_dict = {}
    for section in sections:
        config_dict[section] = {} # write down header
        options = calibration_parser.options(section)
        for option in options:
            try:
                config_dict[section][option] = calibration_parser.get(section, option)
                # if config_dict[option] == -1:
                # DebugPrint("skip: %s" % option)
            except:
                print("exception on %s!" % option)
                config_dict[option] = None
    return config_dict

def _unpack_and_run(scan, dryrun, subs, **kwargs):
    if not scan.md['bt_wavelength']:
        print('WARNING: There is no wavelength information in your sample acquire object')
    parms = scan.md['sp_params']
    if scan.md['sp_type'] == 'ct':
        get_light_images(scan, parms['exposure'], area_det, subs, dryrun)
    elif scan.md['sp_type'] == 'tseries':
        collect_time_series(scan, parms['exposure'], parms['delay'], parms['num'], area_det, subs, dryrun)
    elif scan.md['sp_type'] == 'Tramp':
        collect_Temp_series(scan, parms['startingT'], parms['endingT'], parms['Tstep'], parms['exposure'], area_det, subs, dryrun)
    elif scan.md['sp_type'] == 'bluesky':
        plan =  parms['bluesky_plan']
        md_dict = dict(scan.md)
        xpdRE(plan, **md_dict)
    else:
        print('unrecognized scan type.  Please rerun with a different scan object')
        return

def _execute_scans(scan, auto_dark, subs, auto_calibration,
        light_frame = True, dryrun = False, **kwargs):
    '''execute this scan'

    Parameters:
    -----------
    scan : xpdAcq.beamtime.Scan object
        object carries metadata of Scanplan and Sample object

    auto_dark : bool
        option of automated dark collection. Set to true to allow collect dark automatically during scans

    subs : dict
        a dictionary of subscribes to scans

    auto_calibration : bool
        option of loading calibration parameter from SrXplanar config file. If True, the most recent calibration file in xpdUser/config_base will be loaded

    light_frame : bool
        optional. Default is True and this allows program to open shutter before _unpack_and_run()

    dryrun : bool
        optional. Default is False. If option is set to True, scan won't be executed but corresponding metadata as if executing real scans will be printed
    '''
<<<<<<< HEAD
    if auto_dark:
        auto_dark_md_dict = _auto_dark_collection(scan, subs)
=======
    if auto_dark and not scan.sp._is_bs:
        auto_dark_md_dict = _auto_dark_collection(scan)
>>>>>>> c290e2b4
        scan.md.update(auto_dark_md_dict)
    if auto_calibration:
        auto_load_calibration_dict = _auto_load_calibration_file()
        if auto_load_calibration_dict:
            scan.md.update(auto_load_calibration_dict)
    if light_frame and scan.sp.shutter:
        _open_shutter()
    _unpack_and_run(scan, dryrun, subs, **kwargs)
    # always close a shutter after scan, if shutter is in control
    if scan.sp.shutter:
        _close_shutter()
    return

def _auto_dark_collection(scan, subs={}):
    ''' function to cover automated dark collection logic '''
    light_cnt_time = scan.md['sp_params']['exposure']
    try:
        expire_time = scan.md['sp_dk_window']
    except KeyError:
        # protection, shouldn't happen
        warnings.warn('''It seems your ScanPlan object wasn't instantiated properly.
                        This may indicate a problem with the current version of the code."
                        Current scan will keep going but please notify the instrument scientist who can post a bug report''')
        expire_time = 0
    dark_field_uid = _validate_dark(light_cnt_time, expire_time)
    if not dark_field_uid:
        print('''INFO: auto_dark didn't detect a valid dark, so is collecting a new dark frame.
See documentation at http://xpdacq.github.io for more information about controlling this behavior''')
        # create a count plan with the same light_cnt_time
        if scan.sp.shutter:
            auto_dark_scanplan = ScanPlan('auto_dark_scan',
                'ct',{'exposure':light_cnt_time})
        else:
            auto_dark_scanplan = ScanPlan('auto_dark_scan',
                'ct',{'exposure':light_cnt_time}, shutter=False)
        dark_field_uid = dark(scan.sa, auto_dark_scanplan, subs)
    auto_dark_md_dict = {'sc_dk_field_uid': dark_field_uid}
    return auto_dark_md_dict

def _auto_load_calibration_file():
    ''' function to load the most recent calibration file in config_base directory

    Returns
    -------
    config_md_dict : dict
    dictionary contains calibration parameters computed by SrXplanar, file name and timestamp of the most recent calibration file. If no calibration file exits in xpdUser/config_base, returns None.
    '''
    config_dir = glbl.config_base
    f_list = [ f for f in os.listdir(config_dir) if f.endswith('cfg')]
    if not f_list:
        print('INFO: No calibration file found in config_base. Scan will still keep going on')
        return
    f_list_full_path = list(map(lambda f: os.path.join(config_dir, f), f_list)) # join elemnts in f_list with config_dir
    sorted_list = sorted(f_list_full_path, key=os.path.getmtime)
    config_in_use = sorted_list [-1]
    print('INFO: This scan will append calibration parameters recorded in {}'.format(os.path.basename(config_in_use)))
    config_timestamp = os.path.getmtime(config_in_use)
    config_time = datetime.datetime.fromtimestamp(config_timestamp).strftime('%Y%m%d-%H%M')
    config_dict = _parse_calibration_file(os.path.join(config_dir,config_in_use))
    config_md_dict = {'sc_calibration_parameters':config_dict, 'sc_calibration_file_name': os.path.basename(config_in_use), 'sc_calibration_file_timestamp':config_time}
    return config_md_dict

<<<<<<< HEAD
def _subs_dict_gen(livetable, verify_write):
    subs = {}
    if livetable:
        subs.update({'all':LiveTable([area_det, temp_controller])})
    if verify_write:
        subs.update({'stop':verify_files_saved})
    return subs

def prun(sample, scanplan, auto_dark = None, livetable = True,
        verify_write = False, **kwargs):
    ''' on this sample run this scanplan
=======
def prun(sample, scanplan, auto_dark = None, **kwargs):
    """ on this sample run this scanplan

    Sample, ScanPlan objects inside can be assigned in following way:

    1) bt.get(<object_index>), eg. prun(bt.get(2), bt.get(5))
    2) name of acquire object, eg. prun('my_experiment', 'ct1s')
    3) index to acquire object, eg. prun(2,5)

    All of above assigning methods can be used in a mix way.

    This scan will be labeled as prun in metadata.

>>>>>>> c290e2b4
    Parameters
    ----------
    sample : xpdAcq.beamtime.Sample object
        object carries metadata of Sample object

    scanplan : xpdAcq.beamtime.ScanPlan object
        object carries metadata of ScanPlan object

    auto_dark : bool
        option of automated dark collection. Default is True to allow collect
        dark automatically during scans

    livetable : bool
        optional. option to turn on/off LiveTable subscribes on this scan.
        default is True

    verify_write : bool
        optional. option to turn on/off verify_files_saved subscribe on this
        scan. This functionality will introduce ~2s delay each scan. default
        is False
    '''
    scan = Scan(sample, scanplan)
    scan.md.update({'sc_usermd':kwargs})
    scan.md.update({'sc_isprun':True})
    if auto_dark == None:
        auto_dark = glbl.auto_dark
    subs = _subs_dict_gen(livetable, verify_write)
    _execute_scans(scan, auto_dark, subs, auto_calibration = True, light_frame = True, dryrun = False)
    return

def calibration(sample, scanplan, auto_dark = None, livetable = True,
        verify_write = False, **kwargs):
    ''' on this calibration sample (calibrant) run this scanplan

    Sample, ScanPlan objects inside can be assigned in following way:

    1) bt.get(<object_index>), eg. calibration(bt.get(2), bt.get(5))
    2) name of acquire object, eg. calibration('my_experiment', 'ct1s')
    3) index to acquire object, eg. calibration(2,5)

    All of above assigning methods can be used in a mix way.

    Parameters
    ----------
    sample : xpdAcq.beamtime.Sample object
        object carries metadata of Sample object

    scanplan : xpdAcq.beamtime.ScanPlan object
        object carries metadata of ScanPlan object

    auto_dark : bool
        option of automated dark collection. Default is True to allow collect dark automatically during scans

    livetable : bool
        optional. option to turn on/off LiveTable subscribes on this scan.
        default is True

    verify_write : bool
        optional. option to turn on/off verify_files_saved subscribe on this
        scan. This functionality will introduce ~2s delay each scan. default
        is False
    '''
    scan = Scan(sample, scanplan)
    scan.md.update({'sc_usermd':kwargs})
    scan.md.update({'sc_iscalibration':True})
    # only auto_dark is exposed to user
    if auto_dark == None:
        auto_dark = glbl.auto_dark
    subs = _subs_dict_gen(livetable, verify_write)
    _execute_scans(scan, auto_dark, subs, auto_calibration = False, light_frame = True, dryrun = False)
    return

<<<<<<< HEAD
def background(sample, scanplan, auto_dark = None, livetable = True,
        verify_write = False, **kwargs):
    ''' on this sample (kepton tube or other background) run this scanplan
        
=======
def background(sample, scanplan, auto_dark = None, **kwargs):
    ''' on this background (usually is kepton tube) run this scanplan

>>>>>>> c290e2b4
    This scan will be labeled as background in metadata.

    Sample, ScanPlan objects inside can be assigned in following way:

    1) bt.get(<object_index>), eg. background(bt.get(2), bt.get(5))
    2) name of acquire object, eg. background('my_experiment', 'ct1s')
    3) index to acquire object, eg. background(2,5)

    All of above assigning methods can be used in a mix way.

    Parameters
    ----------
    sample : xpdAcq.beamtime.Sample object
        object carries metadata of Sample object

    scanplan : xpdAcq.beamtime.ScanPlan object
        object carries metadata of ScanPlan object

    auto_dark : bool
        option of automated dark collection. Default is True to allow collect dark automatically during scans

    livetable : bool
        optional. option to turn on/off LiveTable subscribes on this scan.
        default is True

    verify_write : bool
        optional. option to turn on/off verify_files_saved subscribe on this
        scan. This functionality will introduce ~2s delay each scan. default
        is False
    
    **kwargs : dict
        dictionary that will be passed through to the run-engine metadata
    '''
    scan = Scan(sample, scanplan)
    scan.md.update({'sc_usermd':kwargs})
    scan.md.update({'sc_isbackground':True})
    # only auto_dark is exposed to user
    if auto_dark == None:
        auto_dark = glbl.auto_dark
    subs = _subs_dict_gen(livetable, verify_write)
    _execute_scans(scan, auto_dark, subs, auto_calibration = False, light_frame = True, dryrun = False)
    return

def setupscan(sample, scanplan, auto_dark = None, livetable = True,
        verify_write = False, **kwargs):
    ''' on this sample run this scanplan as a setupscan
    
    Sample, ScanPlan objects inside can be assigned in following way:
    
    1) bt.get(<object_index>), eg. setupscan(bt.get(2), bt.get(5))
    2) name of acquire object, eg. setupscan('my_experiment', 'ct1s')
    3) index to acquire object, eg. setupscan(2,5)
    
    All of above assigning methods can be used in a mix way.
    
    Parameters
    ----------
    sample : xpdAcq.beamtime.Sample object
        object carries metadata of Sample object

    scanplan : xpdAcq.beamtime.ScanPlan object
        object carries metadata of ScanPlan object

    auto_dark : bool
        option of automated dark collection. Default is True to allow collect dark automatically during scans

    livetable : bool
        optional. option to turn on/off LiveTable subscribes on this scan.
        default is True

    verify_write : bool
        optional. option to turn on/off verify_files_saved subscribe on this
        scan. This functionality will introduce ~2s delay each scan. default
        is False
    
    **kwargs : dict
        dictionary that will be passed through to the run-engine metadata
    '''
    scan = Scan(sample, scanplan)
    scan.md.update({'sc_usermd':kwargs})
    scan.md.update({'sc_issetupscan':True})
    # only auto_dark is exposed to user
    if auto_dark == None:
        auto_dark = glbl.auto_dark
    subs = _subs_dict_gen(livetable, verify_write)
    _execute_scans(scan, auto_dark, subs, auto_calibration = False, light_frame = True, dryrun = False)
    return

def dark(sample, scanplan, subs = {}, **kwargs):
    '''on this sample, collect dark images

    Usually user don't have to collect if you enable automated dark subtraction. However user can specifically collect it if you wish to.
    Sample, ScanPlan objects inside can be assigned in following way:
    
    1) bt.get(<object_index>), eg. dark(bt.get(2), bt.get(5))
    2) name of acquire object, eg. dark('my_experiment', 'ct1s')
    3) index to acquire object, eg. dark(2,5)
    
    All of above assigning methods can be used in a mix way.
    
    Parameters
    ----------
    sample : xpdAcq.beamtime.Sample object
        object carries metadata of Sample object

    scanplan : xpdAcq.beamtime.ScanPlan object
        object carries metadata of ScanPlan object

    subs : dict
        a dictionary that specifies subscribes to RunEngine

    **kwargs : dict
        dictionary that will be passed through to the run-engine metadata

    Returns
    -------
    dark_uid : str
        an unique id to label this dark scan
    '''
    scan = Scan(sample, scanplan)
    dark_uid = str(uuid.uuid4())
    scan.md.update({'sc_isdark': True})
    scan.md.update({'sc_dark_uid': dark_uid})
    scan.md.update({'sc_usermd': kwargs})
    # label arguments passed to _execute_scans explicitly for reference
    _execute_scans(scan, False, subs, auto_calibration = False, light_frame = False, dryrun = False)
    dark_def = _generate_dark_def(scan, dark_uid)
    _yamify_dark(dark_def)
    return dark_uid

def dryrun(sample, scanplan, **kwargs):
    ''' on this sample run this scanplan in dryrun mode 
    
    with dryrun mode, only metadata will be printed. No real experimental apparatus will be triggered.

    Sample, ScanPlan objects inside can be assigned in following way:
    
    1) bt.get(<object_index>), eg. dryrun(bt.get(2), bt.get(5))
    2) name of acquire object, eg. dryrun('my_experiment', 'ct1s')
    3) index to acquire object, eg. dryrun(2,5)
    
    All of above assigning methods can be used in a mix way.
        
    Parameters
    ----------
    sample : xpdAcq.beamtime.Sample object
        object carries metadata of Sample object

    scanplan : xpdAcq.beamtime.ScanPlan object
        object carries metadata of ScanPlan object
    
    **kwargs : dict
        dictionary that will be passed through to the run-engine metadata
    '''
    scan = Scan(sample, scanplan)
    scan.md.update({'sc_usermd':kwargs})
    subs = {} # dryrun doesn't call RE at all
    _execute_scans(scan, False, subs, auto_calibration = False, light_frame = False, dryrun = True)
    return

def get_light_images(scan, exposure = 1.0, det=area_det, subs_dict={}, dryrun = False):
    '''the main xpdAcq function for getting an exposure with Count scan

    Parameters
    ----------
    scan : xpdacq.beamtime.Scan object
        an object carries all metadata of your experiment
    
    exposure : float
        optional. total exposure time in seconds.
    
    det : Ophyd object
        optional. the instance of the detector you are using. by default area_det defined when xpdacq is loaded.
    
    subs_dict : dict
        optional. dictionary specifies live feedback options during scans.
    
    dryrun : bool
        optional. option to specify if a real measurement will be running or not. Default is set to False.

    '''

    # setting up detector
    area_det.number_of_sets.put(1)
    area_det.cam.acquire_time.put(glbl.frame_acq_time)
    acq_time = area_det.cam.acquire_time.get()

    # compute number of frames and save metadata
    num_frame = int(exposure / acq_time)
    if num_frame == 0:
        num_frame = 1
    computed_exposure = num_frame*acq_time
    print('INFO: requested exposure time = ',exposure,' -> computed exposure time:',computed_exposure)
    scan.md.update({'sp_requested_exposure':exposure,'sp_computed_exposure':computed_exposure})
    scan.md.update({'sp_time_per_frame':acq_time,'sp_num_frames':num_frame})

    area_det.images_per_set.put(num_frame)
    md_dict = scan.md

    plan = Count([area_det])
    if dryrun:
        _get_light_image_dryrun(md_dict)
    else:    
        xpdRE(plan, subs_dict, **md_dict)
        if xpdRE.state == 'paused':
            _RE_state_wrapper(xpdRE)

def _get_light_image_dryrun(md_dict):
    acq_time = md_dict['sp_time_per_frame']
    num_frame = md_dict['sp_num_frames']
    print(' === dryrun mode ===')
    print('this will execute a single bluesky Count type scan')
    print('Sample metadata: Sample name = {}'.format(md_dict['sa_name'])) # enrich it later
    print('using the "pe1c" detector (Perkin-Elmer in continuous acquisition mode)')
    print('in the form of {} frames of {} s summed into a single event'.format(num_frame, acq_time))
    print('(i.e. accessible as a single tiff file)')
    print('')
    print('The metadata saved with the scan will be:')
    print(md_dict) # make it prettier later


def collect_Temp_series(scan, Tstart, Tstop, Tstep, exposure = 1.0, det= area_det, subs_dict={}, dryrun = False):
    '''the xpdAcq function for getting an temperature scan

    Parameters
    ----------
    scan : xpdacq.beamtime.Scan object
        an object carries all metadata of your experiment

    Tstart : float
        starting point of temperature ramp

    Tstop : float
        ending point of temperature ramp

    Tstep : float
        requested step size of temperature ramp

    exposure : float
        optional. total exposure time in seconds

    det : Ophyd object
        optional. the instance of the detector you are using. by default area_det defined when xpdacq is loaded.
    
    subs_dict : dict
        optional. dictionary specifies live feedback options during scans
    
    dryrun : bool
        optional. option to specify if a real measurement will be running or not. Default is set to False.
    '''
    area_det.number_of_sets.put(1)
    area_det.cam.acquire_time.put(glbl.frame_acq_time)
    acq_time = area_det.cam.acquire_time.get()

    # compute number of frames and save metadata
    num_frame = int(exposure / acq_time)
    if num_frame == 0: num_frame = 1
    computed_exposure = num_frame*acq_time
    print('INFO: requested exposure time = ',exposure,' -> computed exposure time:',computed_exposure)
    scan.md.update({'sp_requested_exposure':exposure,'sp_computed_exposure':computed_exposure})
    scan.md.update({'sp_time_per_frame':acq_time,'sp_num_frames':num_frame})

    (Nsteps, computed_step_size) = _nstep(Tstart, Tstop, Tstep) # computed steps
    scan.md.update({'sp_startingT':Tstart,'sp_endingT':Tstop,'sp_requested_Tstep':Tstep})
    scan.md.update({'sp_Nsteps':Nsteps, 'sp_computed_Tstep':computed_step_size})

    area_det.images_per_set.put(num_frame)
    md_dict = scan.md

    plan = AbsScanPlan([area_det], temp_controller, Tstart, Tstop, Nsteps)
    if dryrun:
        _collect_Temp_series_dryrun(md_dict, Tstep, computed_step_size)
    else:
        xpdRE(plan,subs_dict, **md_dict)
        if xpdRE.state == 'paused':
            _RE_state_wrapper(xpdRE)

def _collect_Temp_series_dryrun(md_dict, Tstep, computed_step_size):
    num_frame = md_dict['sp_num_frames']
    acq_time = md_dict['sp_time_per_frame']
    Tstart = md_dict['sp_startingT']
    Tstop = md_dict['sp_endingT']
    Tstep = md_dict['sp_requested_Tstep']
    Nsteps = md_dict['sp_Nsteps']
    print(' === dryrun mode ===')
    print('this will execute a temperature series scan with bluesky AbsScanPlan on temperature controller {}'.format(temp_controller.name))
    print('Sample metadata: Sample name = {}'.format(md_dict['sa_name'])) # enrich it later
    print('using the "pe1c" detector (Perkin-Elmer in continuous acquisition mode)')
    print('in the form of {} frames of {} s summed into a single event'.format(num_frame, acq_time))
    print('(i.e. accessible as a single tiff file)')
    print('')
    print('starting temperature is {} and ending temperature is {}'.format(Tstart, Tstop))
    print('requested step size is {} and computed step size is {}'.format(Tstep, computed_step_size))
    print('that will be summed into a single event (e.g. accessible as a single tiff file)')
    print('')
    print('The metadata saved with the scan will be:')
    print(md_dict) # make it pretty print later
    return md_dict

def _nstep(start, stop, step_size):
    ''' return (start, stop, nsteps)'''
    requested_nsteps = abs((start - stop) / step_size)

    computed_nsteps = int(requested_nsteps)+1 # round down for finer step size
    computed_step_list = np.linspace(start, stop, computed_nsteps)
    computed_step_size = computed_step_list[1]- computed_step_list[0]
    print('INFO: requested temperature step size = ',step_size,' -> computed temperature step size:',abs(computed_step_size))
    return (computed_nsteps, computed_step_size)

def collect_time_series(scan, exposure=1.0, delay=0., num=1, det= area_det, subs_dict={}, dryrun = False):
    '''the main xpdAcq function for getting a time series scan

    Parameters
    ----------
    scan : xpdacq.beamtime.Scan object
        an object carries all metadata of your experiment

    exposure : float
        optional. total exposure time in seconds

    delay : float
        delay between consecutive scans in seconds.  If less than exposure, the exposure time will be maintained and this time will be increased.

    num : int
        total number of scans wanted in this time series scan

    det : Ophyd object
        optional. the instance of the detector you are using. by default area_det defined when xpdacq is loaded.

    subs_dict : dict
        optional. dictionary specifies live feedback options during scans
    
    dryrun : bool
        optional. option to specify if a real measurement will be running or not. Default is set to False.
    '''
    # get a local copy of md to update
    md = dict(scan.md)
    area_det.cam.acquire_time.put(glbl.frame_acq_time)
    acq_time = area_det.cam.acquire_time.get()
    # compute how many frames to collect
    num_frame = max(int(exposure / acq_time), 1)
    computed_exposure = num_frame * acq_time
    num_sets = 1
    print('INFO: requested exposure time = {}s -> computed exposure time = {}s '.format(exposure,computed_exposure))
    real_delay = max(0, delay - computed_exposure)
    
    period = max(computed_exposure, real_delay + computed_exposure)
    print('INFO: requested delay = {}s  -> computed delay = {}s'.format(delay, real_delay))
    print('INFO: nominal period (neglecting readout overheads) of {} s'.format(period))

    # set how many frames to average
    area_det.images_per_set.put(num_frame)
    area_det.number_of_sets.put(num_sets)

    scan.md.update({'sp_requested_exposure': exposure,
               'sp_computed_exposure': computed_exposure,
               'sp_period': period})
    scan.md.update({'sp_time_per_frame': acq_time,
               'sp_num_frames': num_frame,
               'sp_number_of_sets': num_sets})

    md_dict = scan.md
    plan = Count([area_det], num=num, delay=real_delay)
    if dryrun:
        _collect_time_series_dryrun(md_dict, real_delay, delay, num)
    else:
        xpdRE(plan, subs_dict, **md_dict)
        if xpdRE.state == 'paused':
            _RE_state_wrapper(RE_obj)

def _collect_time_series_dryrun(md_dict, real_delay, delay, num):
    print(' === dryrun mode ===')
    num_frame = md_dict['sp_num_frames']
    acq_time = md_dict['sp_time_per_frame']
    period = md_dict['sp_period']
    #num_sets = md_dict['sp_number_of_sets']
    est_writeout_ohead = 2 # this might vary
    scan_length_s = period*num
    m, s = divmod(scan_length_s, 60)
    h, m = divmod(m, 60)
    scan_length = str("%d:%02d:%02d" % (h, m, s))
    est_real_scan_length_s = (period+est_writeout_ohead)*num
    m, s = divmod(est_real_scan_length_s, 60)
    h, m = divmod(m, 60)
    est_real_scan_length = str("%d:%02d:%02d" % (h, m, s))
    
    print('this will execute a series of {} bluesky Count type scans'.format(num))
    print('Sample metadata will be: Sample name = {}'.format(md_dict['sa_name'])) # enrich it later
    print('using the "pe1c" detector (Perkin-Elmer in continuous acquisition mode)')
    print('in the form of {} frames of {} s summed into a single event'.format(num_frame, acq_time))
    print('(i.e. accessible as a single tiff file)')
    print('')
    print('There will be a delay of {}s between scans (compared to the requested delay of {} s)'.format(real_delay, delay))
    print('This will result in a nominal period (neglecting readout overheads) of {} s'.format(period))
    print('Using an estimated write-out overhead of {}s'.format(est_writeout_ohead))
    print('Which results in a total scan time of {}s'.format(est_real_scan_length_s))
    print('Estimated total scan length = {}'.format(est_real_scan_length))
    print('Real outcomes may vary!')
    print('that will be summed into a single event (e.g. accessible as a single tiff file)')
    print('')
    print('The metadata saved with the scan will be:')
    print(md_dict)
    return md_dict

# FIXME - not finished yet
def _get_bluesky_run(mdo, plan, det = area_det, subs_dict={}, **kwargs):
    '''An xpdAcq function for executing a custom (user defined) bluesky plan

    Arguments:
      mdo - xpdacq.beamtime.Scan metadata object - generated by beamtime metadata setup sequence
      area_det - bluesky detector object - the instance of the detector you are using.
                   by default area_det defined when xpdacq is loaded
      exposure - float - exposure time in seconds

    Returns:
      nothing
    '''

    # setting up detector
    area_det = _get_obj(det)
#    area_det.number_of_sets.put(1)  # not sure about this one
    acq_time = area_det.cam.acquire_time.get()

    exp = Xposure(mdo)

    # compute number of frames and save metadata
    num_frame = int(exposure / acq_time)
    if num_frame == 0: num_frame = 1
    computed_exposure = num_frame*acq_time
    print('INFO: requested exposure time = ',exposure,' -> computed exposure time:',computed_exposure)
    exp.md.update({'xp_requested_exposure':exposure,'xp_computed_exposure':computed_exposure})
    exp.md.update({'xp_time_per_frame':acq_time,'xp_num_frames':num_frame})

    area_det.images_per_set.put(num_frame)
    md_dict = exp.md
    md_dict.update(kwargs)

    xpdRE(plan,subs_dict,**md_dict)

################# hold place ###########################
'''
def SPEC_Tseries_plan(detector, motor, start, stop, steps):
    yield Msg('open_run')
    for i in np.linspace(start, stop, steps):
        yield Msg('create')
        yield Msg('set', motor, i)
        yield Msg('read', motor)
        _open_shutter()
        yield Msg('trigger', detector)
        yield Msg('read', detector)
        _close_shutter()
        yield Msg('trigger', detector)
        yield Msg('read', detector)
        yield Msg('save')
    yield Msg('close_run')

def SPEC_Temp_series(mdo, Tstart, Tstop, Tstep, exposure = 1.0, det = area_det, subs_dict={}, **kwargs):
    Arguments:
      mdo - xpdacq.beamtime.Scan metadata object - generated by beamtime metadata setup sequence
      T_start - flot - start setpoint of Temperature ramp

      area_det - bluesky detector object - the instance of the detector you are using.
                   by default area_det defined when xpdacq is loaded
      exposure - float - exposure time in seconds

    Returns:
      nothing
    #temp_controller = _get_obj('cs700')

    # setting up detector
    area_det = _get_obj(det)
    area_det.number_of_sets.put(1)
    acq_time = area_det.cam.acquire_time.get()

    exp = Xposure(mdo)

    # compute number of frames and save metadata
    num_frame = int(exposure / acq_time)
    if num_frame == 0: num_frame = 1
    computed_exposure = num_frame*acq_time
    print('INFO: requested exposure time = ',exposure,' -> computed exposure time:',computed_exposure)
    exp.md.update({'xp_requested_exposure':exposure,'xp_computed_exposure':computed_exposure})
    exp.md.update({'xp_time_per_frame':acq_time,'xp_num_frames':num_frame})

    Nsteps = _nstep(Tstart, Tstop, Tstep) # computed steps
    exp.md.update({'sc_startingT':Tstart,'sc_endingT':Tstop,'sc_requested_Tstep':Tstep})
    exp.md.update({'sc_Nsteps':Nsteps})
    #print('INFO: requested temperature step = ',Tstep,' -> computed temperature step:', _Tstep)
    # information is taking care in _nstep
'''<|MERGE_RESOLUTION|>--- conflicted
+++ resolved
@@ -155,13 +155,8 @@
     dryrun : bool
         optional. Default is False. If option is set to True, scan won't be executed but corresponding metadata as if executing real scans will be printed
     '''
-<<<<<<< HEAD
-    if auto_dark:
+    if auto_dark and not scan.sp.is_bs:
         auto_dark_md_dict = _auto_dark_collection(scan, subs)
-=======
-    if auto_dark and not scan.sp._is_bs:
-        auto_dark_md_dict = _auto_dark_collection(scan)
->>>>>>> c290e2b4
         scan.md.update(auto_dark_md_dict)
     if auto_calibration:
         auto_load_calibration_dict = _auto_load_calibration_file()
@@ -224,7 +219,6 @@
     config_md_dict = {'sc_calibration_parameters':config_dict, 'sc_calibration_file_name': os.path.basename(config_in_use), 'sc_calibration_file_timestamp':config_time}
     return config_md_dict
 
-<<<<<<< HEAD
 def _subs_dict_gen(livetable, verify_write):
     subs = {}
     if livetable:
@@ -236,9 +230,6 @@
 def prun(sample, scanplan, auto_dark = None, livetable = True,
         verify_write = False, **kwargs):
     ''' on this sample run this scanplan
-=======
-def prun(sample, scanplan, auto_dark = None, **kwargs):
-    """ on this sample run this scanplan
 
     Sample, ScanPlan objects inside can be assigned in following way:
 
@@ -250,7 +241,6 @@
 
     This scan will be labeled as prun in metadata.
 
->>>>>>> c290e2b4
     Parameters
     ----------
     sample : xpdAcq.beamtime.Sample object
@@ -323,16 +313,10 @@
     _execute_scans(scan, auto_dark, subs, auto_calibration = False, light_frame = True, dryrun = False)
     return
 
-<<<<<<< HEAD
 def background(sample, scanplan, auto_dark = None, livetable = True,
         verify_write = False, **kwargs):
     ''' on this sample (kepton tube or other background) run this scanplan
-        
-=======
-def background(sample, scanplan, auto_dark = None, **kwargs):
-    ''' on this background (usually is kepton tube) run this scanplan
-
->>>>>>> c290e2b4
+
     This scan will be labeled as background in metadata.
 
     Sample, ScanPlan objects inside can be assigned in following way:
@@ -362,7 +346,7 @@
         optional. option to turn on/off verify_files_saved subscribe on this
         scan. This functionality will introduce ~2s delay each scan. default
         is False
-    
+
     **kwargs : dict
         dictionary that will be passed through to the run-engine metadata
     '''
