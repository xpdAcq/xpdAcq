--- conflicted
+++ resolved
@@ -12,16 +12,12 @@
 # See LICENSE.txt for license information.
 #
 ##############################################################################
-<<<<<<< HEAD
 #from xpdacq.glbl import SHUTTER as shutter
 from xpdacq.glbl import glbl
 import time
 
 shutter = glbl.SHUTTER
-=======
-import time
-from xpdacq.glbl import SHUTTER as shutter
->>>>>>> 6ccf0bf1
+
 
 def _open_shutter():
     shutter.put(1)
